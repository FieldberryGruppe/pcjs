---
layout: page
<<<<<<< HEAD
title: PDP-11/70 Test Machine with Debugger
=======
title: PDP-11/70 Boot Test with Debugger
>>>>>>> 7e02c952
permalink: /devices/pdp11/machine/1170/test/debugger/
machines:
  - id: test1170
    type: pdp11
    debugger: true
---

{% include machine.html id="test1170" %}<|MERGE_RESOLUTION|>--- conflicted
+++ resolved
@@ -1,10 +1,6 @@
 ---
 layout: page
-<<<<<<< HEAD
-title: PDP-11/70 Test Machine with Debugger
-=======
 title: PDP-11/70 Boot Test with Debugger
->>>>>>> 7e02c952
 permalink: /devices/pdp11/machine/1170/test/debugger/
 machines:
   - id: test1170
