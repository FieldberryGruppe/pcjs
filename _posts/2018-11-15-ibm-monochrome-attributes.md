---
layout: post
title: IBM Monochrome Attributes
date: 2018-11-15 10:00:00
permalink: /blog/2018/11/15/
preview: /blog/images/mda-attributes.png
machines:
  - id: ibm5150
    type: pcx86
<<<<<<< HEAD
    config: /devices/pcx86/machine/5150/mda/64kb/debugger/machine.xml
=======
    config: /devices/pcx86/machine/5150/mda/256kb/debugger/machine.xml
>>>>>>> bcfb01e7
    autoType: |
      $date
      $time
      BASIC
      10 DEFINT A-Z:DEF SEG=&HB000
      20 CLS:V=0:OUT &H3B8,&H9
      25 REM FOR EVERY ATTRIBUTE A, DISPLAY THE ATTRIBUTE IN HEX
      30 FOR A=0 TO 255
      35 H=A\\16:GOSUB 60:H=A MOD 16:GOSUB 60:H=16:GOSUB 60
      40 IF A MOD 16=15 THEN V=V+64:PRINT
      45 NEXT A
      50 REM OUT &H3B8,&H29 TO RE-ENABLE BLINKING
      55 END
      60 REM DISPLAY HEX DIGIT H AT VIDEO ADDRESS V WITH ATTRIBUTE A
      65 IF H<10 THEN H=H+&H30
      70 IF H<16 THEN H=H+&H41-10
      75 IF H=16 THEN H=&H20
      80 POKE V,H:POKE V+1,A:V=V+2
      85 RETURN
      RUN
---

The original IBM Monochrome Display Adapter (MDA) had some idiosyncrasies that PCjs didn't get quite right until
recently.  It all started when I was looking into this [GitHub Issue](https://github.com/jeffpar/pcjs/issues/71)
regarding the best color choice for simulating the green phosphor of an IBM 5151 monochrome monitor.

I started with this screenshot of an actual IBM 5151 monitor in my garage:

![MDA Screenshot](/blog/images/mda-screenshot.jpg)

The text was generated using a small ROM BASIC program that I wrote for this exercise:

    10 DEFINT A-Z:DEF SEG=&HB000
    20 CLS:V=0:OUT &H3B8,&H9
    25 REM FOR EVERY ATTRIBUTE A, DISPLAY THE ATTRIBUTE IN HEX
    30 FOR A=0 TO 255
    35 H=A\16:GOSUB 60:H=A MOD 16:GOSUB 60:H=16:GOSUB 60
    40 IF A MOD 16=15 THEN V=V+64:PRINT
    45 NEXT A
    50 REM OUT &H3B8,&H29 TO RE-ENABLE BLINKING
    55 END
    60 REM DISPLAY HEX DIGIT H AT VIDEO ADDRESS V WITH ATTRIBUTE A
    65 IF H<10 THEN H=H+&H30
    70 IF H<16 THEN H=H+&H41-10
    75 IF H=16 THEN H=&H20
    80 POKE V,H:POKE V+1,A:V=V+2
    85 RETURN

I eventually settled on `#09CC50` for PCjs' default monochromatic green, replacing my original choice of `#7FC07F`.
However, you're free to override the default color of any machine by adding a *fontColor* parameter to the machine's URL.
For example:

> [https://www.pcjs.org/?fontColor=3350CC](https://www.pcjs.org/?fontColor=3350CC)

will configure the IBM PC on the PCjs home page with a blue font.  Avoid colors with an R, G, or B component set to the
maximum value (FF), because otherwise there will be no difference between *normal* and *bright* intensities.

Next, I added a special PCjs Debugger command ("ev b000:0000") to display every possible attribute on a monochrome
screen in the same format, and this is what I saw:

![MDA Attributes BAD](/blog/images/mda-attributes-bad.png)

Obviously, that didn't match reality, but the fixes were fairly straightforward, and you can see live results in the
machine below.

It's interesting that IBM neutered the MDA in several unusual ways.  For instance, there aren't any attribute combinations
that yield underlining *and* reverse video.  There doesn't seem to be any technical reason for the omission, since underlining
is a *foreground* attribute and reverse video is a *background* attribute.  And there aren't any combinations that yield
reverse video with *bright* foreground characters either.

Other non-IBM monochrome adapters may have included some or all of those combinations, but that's an investigation for another
day.  For now, enjoy PCjs' improved IBM compatibility.

{% include machine.html id="ibm5150" %}

NOTE: To change the adapter's *blink* setting, you can either use PCjs Debugger commands to *enable* (`0 3b8 29`)
or *disable* (`o 3b8 9`) blinking, or you can use a BASIC command, such as:

    OUT &H3B8,&29

*[@jeffpar](https://jeffpar.com)*  
*Nov 15, 2018*<|MERGE_RESOLUTION|>--- conflicted
+++ resolved
@@ -7,11 +7,7 @@
 machines:
   - id: ibm5150
     type: pcx86
-<<<<<<< HEAD
-    config: /devices/pcx86/machine/5150/mda/64kb/debugger/machine.xml
-=======
     config: /devices/pcx86/machine/5150/mda/256kb/debugger/machine.xml
->>>>>>> bcfb01e7
     autoType: |
       $date
       $time
