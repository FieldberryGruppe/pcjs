---
layout: page
title: PC Tech Journal Disks
permalink: /disks/pcx86/shareware/pctj/
machines:
  - id: pctj
    type: pcx86
    config: /devices/pcx86/machine/5170/ega/640kb/rev1/machine.xml
    testRAM: false
    drives: '[{name:"10Mb Hard Disk",type:1,path:"/pcjs-disks/pcx86/drives/10mb/MSDOS320-C400.json"}]'
    autoMount:
      A:
        name: None
      B:
        name: None
---

PC Tech Journal Disks
---------------------

Over the lifetime of [PC Tech Journal (1983-1989)](/pubs/pc/magazines/pctj/), they shared a variety of files
and published source code listings.  You *could* type the listings in by hand, or you could use their "PCTECHline"
dial-up service and download them for free (aside from any long-distance phone charges).

I'm not sure if PC Tech Journal regularly (or *ever*) distributed their software collections on diskette, or
archived them in monthly ZIP files, but obviously someone did, because you can find a bunch of ZIP archives at
"[THE PROGRAMMER'S CORNER: BBS ARCHIVE FROM THE PAST](https://www.pcorner.com/list/MAG)".

Of particular interest is the "[Best Of](#directory-of-pc-tech-journal-best-of)" collection, a diskette that we had
to recreate from multiple ZIP archives.  It includes this note from the magazine's editors:

	              THE BEST OF PC TECH JOURNAL DISKETTE
	              ------------------------------------
	
	This disk is a compilation of programs that have appeared in PC
	Tech Journal over the years.  The diskette will spare you the
	task of typing long listings from the magazine, thus leaving you
	with time for more productive uses of the material published in
	PC Tech Journal.
	
	The diskette contains two subdirectories, UTILITY and HPMETRIC,
	in which you will find the programs.  Each directory also
	includes the file CONTENTS, which identifies each program and
	provides a reference to the issue of PC Tech Journal in which it
	first appeared.  The CONTENTS files are in ASCII text format
	suitable for TYPEing or PRINTing.  The file WARRANTY contains the
	limited warranty and copyright notice. 
	
	Thank you for subscribing to PC Tech Journal.  We hope this
	diskette and your future issues of the PC Tech Journal will be a
	valuable and useful addition to your library.
	
	Julie Anderson                          Will Fastie
	Editor                                  Editorial Director

We've gone through those ZIP archives, filtered out the duplicates, organized them chronologically, and then put
their contents onto diskette images that you can easily "Load" and "Save" in any [PCjs Machine](/devices/pcx86/machine/).
In fact, if you click on the name of any diskette in the headings below, a machine should automatically launch
with that diskette loaded in drive B.

Looking at the dates alone, you can tell that this collection is woefully incomplete, but perhaps more will surface
over time.  [Let us know](mailto:Jeff@pcjs.org) if you find more.  Thanks.

{% include machine.html id="pctj" %}

### Directory of PC Tech Journal (1985-12)

{% include machine-command.html type='button' label='Load Disk' machine='pctj' command='script' value='select FDC listDrives "A:"; select FDC listDisks "PC Tech Journal (1985-12)"; loadDisk FDC scroll' %}

	 Volume in drive A is PCTJ8512   
	 Directory of A:\

	AUTH     PER      1034 09-23-85   2:22p
	BENCHMRK LSP       640 11-26-85   4:23p
	CALENDAR PAS      2931 09-19-85  12:23p
	COMM     PAS      7429 10-21-85   4:58p
	EXPERT   PRO      3383 12-09-85   9:25a
	FIXCURS  ASM      1019 09-17-85   3:14p
	LANDER   ASM      3588 09-26-85   4:15p
	MLABELS  ACE       771 09-15-85   8:59p
	M_AUTH   PER      1673 10-15-85   2:18p
	PARSER   PRO       445 12-09-85   9:25a
	       10 file(s)      22913 bytes
	                      134656 bytes free

### Directory of PC Tech Journal (1986-03)

<<<<<<< HEAD
{% include machine-command.html type='button' label='Load Disk' machine='pctj' command='script' value='select FDC listDrives "A:"; select FDC listDisks "PC Tech Journal (1986-03)"; loadDisk FDC' %}
=======
{% include machine-command.html type='button' label='Load Disk' machine='pctj' command='script' value='select FDC listDrives "A:"; select FDC listDisks "PC Tech Journal (1986-03)"; loadDisk FDC scroll' %}
>>>>>>> 949fae77

	 Volume in drive A is PCTJ8603   
	 Directory of A:\

	DOS4AH   ASM      2856 04-11-86  10:24a
	DOS4AH   COM        58 04-11-86  10:25a
	DOS4BH   ASM      4129 04-11-86  10:24a
	DOS4BH   COM       110 04-11-86  10:25a
	DOSCOM   COM     12022 07-25-86   1:34p
	DOSCOM   PAS      1248 07-25-86   1:34p
	SPMMLIB  PAS      5021 07-26-86  11:46a
	TJOS     ASM      4688 12-13-85   9:35a
	        8 file(s)      30132 bytes
	                      127488 bytes free

### Directory of PC Tech Journal (1986-10)

<<<<<<< HEAD
{% include machine-command.html type='button' label='Load Disk' machine='pctj' command='script' value='select FDC listDrives "A:"; select FDC listDisks "PC Tech Journal (1986-10)"; loadDisk FDC' %}
=======
{% include machine-command.html type='button' label='Load Disk' machine='pctj' command='script' value='select FDC listDrives "A:"; select FDC listDisks "PC Tech Journal (1986-10)"; loadDisk FDC scroll' %}
>>>>>>> 949fae77

	 Volume in drive A is PCTJ8610   
	 Directory of A:\

	DOTTIME  DEF       106 07-22-86   9:38p
	DOTTIME  MOD      3449 07-22-86   9:56p
	DRAWPOLY DEF       601 07-21-86  10:50p
	DRAWPOLY MOD      1949 07-21-86  10:47p
	EDITBLCK          8677 06-28-86   6:29a
	EGAMAKE  BAT       795 08-15-86   3:50p
	EGATEST  EXE     50080 10-01-86  10:27a
	EGATEST  MOD     13694 08-15-86   3:44p
	FONTBUMP DEF       327 07-21-86  10:18p
	FONTBUMP MOD      4444 08-15-86   3:56p
	INFO               781 08-15-86   3:58p
	LOWEGA   DEF      4975 08-15-86   3:47p
	LOWEGA   MOD     28255 10-01-86   2:44p
	OPCODES  DEF       809 06-11-86  10:28a
	OPCODES  MOD        49 06-11-86  10:17a
	OTHRFONT DAT      3584 06-01-86   9:48p
	PAUSES   DEF       545 07-21-86  10:51p
	PAUSES   MOD      1636 07-21-86  11:15p
	POINTLIB DEF       294 06-01-86  10:36a
	POINTLIB MOD       350 06-01-86  10:38a
	       20 file(s)     125400 bytes
	                       30208 bytes free

### Directory of PC Tech Journal (1986-12)

<<<<<<< HEAD
{% include machine-command.html type='button' label='Load Disk' machine='pctj' command='script' value='select FDC listDrives "A:"; select FDC listDisks "PC Tech Journal (1986-12)"; loadDisk FDC' %}
=======
{% include machine-command.html type='button' label='Load Disk' machine='pctj' command='script' value='select FDC listDrives "A:"; select FDC listDisks "PC Tech Journal (1986-12)"; loadDisk FDC scroll' %}
>>>>>>> 949fae77

	 Volume in drive A is PCTJ8612   
	 Directory of A:\

	JUMPSRCH PAS      8985 10-22-86   1:45p
	ROREADER PAS      2683 08-20-86   2:41p
	        2 file(s)      11668 bytes
	                      147968 bytes free

### Directory of PC Tech Journal (1987-02)

<<<<<<< HEAD
{% include machine-command.html type='button' label='Load Disk' machine='pctj' command='script' value='select FDC listDrives "A:"; select FDC listDisks "PC Tech Journal (1987-02)"; loadDisk FDC' %}
=======
{% include machine-command.html type='button' label='Load Disk' machine='pctj' command='script' value='select FDC listDrives "A:"; select FDC listDisks "PC Tech Journal (1987-02)"; loadDisk FDC scroll' %}
>>>>>>> 949fae77

	 Volume in drive A is PCTJ8702   
	 Directory of A:\

	BUSPERF  C        1078 11-25-86   1:59p
	BUSPERF  EXE     62310 11-16-86   7:25p
	BUSPERFX ASM      4704 12-16-86   3:09p
	DELAY    C         493 12-15-86   3:58p
	GETTICKS C         579 12-15-86   3:59p
	MAKEFILE           466 12-15-86   3:59p
	MJNZMAC  ASM       427 12-16-86  10:00a
	MLOOPMAC ASM       437 12-16-86  10:02a
	SETFREQ  C         475 12-16-86   4:02p
	SOUND    C         465 12-15-86   4:00p
	SOUND    H         192 12-15-86   4:00p
	SOUNDS   C         984 12-15-86   4:01p
	SOUNDS   EXE     20552 12-08-86   3:20p
	SPKR     C         269 12-15-86   4:01p
	SPKR     EXE      2066 12-08-86   3:20p
	THERME             322 12-02-86   5:17p
	THERME   C       15577 12-17-86  10:14a
	THERME   DEF       322 12-02-86   1:26p
	THERME   EXE      8640 12-17-86  10:16a
	THERME   H         814 12-17-86  10:10a
	THERME   ICO      1038 11-24-86   3:26p
	THERME   RC       1528 12-17-86  10:10a
	TIMER    H         331 12-15-86   4:01p
	TONE     C         339 12-15-86   4:02p
	TONE     EXE      6734 12-08-86   3:20p
	TOOLS    INI        30 12-04-86   5:43p
	       26 file(s)     131172 bytes
	                       23040 bytes free

### Directory of PC Tech Journal (1987-06)

<<<<<<< HEAD
{% include machine-command.html type='button' label='Load Disk' machine='pctj' command='script' value='select FDC listDrives "A:"; select FDC listDisks "PC Tech Journal (1987-06)"; loadDisk FDC' %}
=======
{% include machine-command.html type='button' label='Load Disk' machine='pctj' command='script' value='select FDC listDrives "A:"; select FDC listDisks "PC Tech Journal (1987-06)"; loadDisk FDC scroll' %}
>>>>>>> 949fae77

	 Volume in drive A is PCTJ8706   

	Directory of A:\

	ASKDEMO  BAT       471 04-21-87   1:26p
	ASKKEY   ASM      1813 04-21-87   1:28p
	BIGARRAY F77       503 04-02-87   2:48p
	BIGERROR F77       503 04-02-87   2:50p
	DRAWCHAR COM     13758 03-19-87  12:59p
	DRAWCHAR PAS      6925 04-23-87   1:18p
	ITERATE  F77       500 04-02-87   2:50p
	MINIMUM  F77        11 04-02-87   2:51p
	PERFORM  F77       678 04-06-87  10:27a
	README   TXT       191 06-05-87   2:20p
	SYNTH1   F77       716 04-02-87   2:48p
	       11 file(s)      26069 bytes

	Total files listed:
	       11 file(s)      26069 bytes
	                      132096 bytes free

### Directory of PC Tech Journal (1987-07)

<<<<<<< HEAD
{% include machine-command.html type='button' label='Load Disk' machine='pctj' command='script' value='select FDC listDrives "A:"; select FDC listDisks "PC Tech Journal (1987-07)"; loadDisk FDC' %}
=======
{% include machine-command.html type='button' label='Load Disk' machine='pctj' command='script' value='select FDC listDrives "A:"; select FDC listDisks "PC Tech Journal (1987-07)"; loadDisk FDC scroll' %}
>>>>>>> 949fae77

	 Volume in drive A is PCTJ8707   

	Directory of A:\

	ATKEY    ASM     12321 05-28-87   2:01p
	DSPYINFO C        1382 05-27-87   4:07p
	DSPYINFO MK        377 04-06-87   1:19p
	EGA_INFO C        1027 02-16-87  10:11a
	ENHANKB  ASM       979 05-02-87   7:17p
	GETSTATE C         433 05-27-87   4:05p
	MEMCHK   C         846 05-27-87   4:05p
	SETVMODE C         539 05-27-87   4:07p
	TOOLS    INI        55 02-14-87   6:24a
	TO_COLOR C         447 05-27-87   4:08p
	TO_MONO  C         382 05-27-87   4:09p
	USE_EGA  C        2009 02-16-87  10:35a
	USE_EGA  MK        429 04-06-87   3:47p
	       13 file(s)      21226 bytes

	Total files listed:
	       13 file(s)      21226 bytes
	                      136192 bytes free

### Directory of PC Tech Journal (1987-10)

<<<<<<< HEAD
{% include machine-command.html type='button' label='Load Disk' machine='pctj' command='script' value='select FDC listDrives "A:"; select FDC listDisks "PC Tech Journal (1987-10)"; loadDisk FDC' %}
=======
{% include machine-command.html type='button' label='Load Disk' machine='pctj' command='script' value='select FDC listDrives "A:"; select FDC listDisks "PC Tech Journal (1987-10)"; loadDisk FDC scroll' %}
>>>>>>> 949fae77

	 Volume in drive A is PCTJ8710   

	Directory of A:\

	HERCDEMO C        4423 04-04-87  10:34p
	HERCDEMO EXE      8250 04-04-87  10:46p
	INIT     ASM      2155 04-04-87  10:44p
	MEMMGR             785 03-26-87  12:00p
	MEMMGR   C       18004 03-26-87  12:00p
	MEMMGR   DEF       717 03-26-87  12:00p
	MEMMGR   EXE      8080 07-20-87  10:28a
	MEMMGR   H        1691 03-26-87  12:00p
	MEMMGR   RC       3274 03-26-87  12:00p
	        9 file(s)      47379 bytes
	                      110080 bytes free

### Directory of PC Tech Journal (1987-11)

<<<<<<< HEAD
{% include machine-command.html type='button' label='Load Disk' machine='pctj' command='script' value='select FDC listDrives "A:"; select FDC listDisks "PC Tech Journal (1987-11)"; loadDisk FDC' %}
=======
{% include machine-command.html type='button' label='Load Disk' machine='pctj' command='script' value='select FDC listDrives "A:"; select FDC listDisks "PC Tech Journal (1987-11)"; loadDisk FDC scroll' %}
>>>>>>> 949fae77

	 Volume in drive A is PCTJ8711   
	 Directory of A:\

	BOX1     C        2657 09-09-87   7:55a
	BOX2     C        3367 09-09-87   7:56a
	BOX3     C        4091 09-09-87   7:58a
	CPUTYPE  ASM      2234 09-18-87   4:22p
	        4 file(s)      12349 bytes
	                      146944 bytes free

### Directory of PC Tech Journal (1988-04)

<<<<<<< HEAD
{% include machine-command.html type='button' label='Load Disk' machine='pctj' command='script' value='select FDC listDrives "A:"; select FDC listDisks "PC Tech Journal (1988-04)"; loadDisk FDC' %}
=======
{% include machine-command.html type='button' label='Load Disk' machine='pctj' command='script' value='select FDC listDrives "A:"; select FDC listDisks "PC Tech Journal (1988-04)"; loadDisk FDC scroll' %}
>>>>>>> 949fae77

	 Volume in drive A is PCTJ8804   
	 Directory of A:\

	ACCURACY EXE     14288 03-23-88   4:00p
	ACCURACY PAS     12983 03-23-88   4:00p
	CMOS     C1       1383 02-09-88   9:35a
	CRITTEST PAS      2985 03-23-88   4:00a
	EXDB3    ASM      1581 01-29-88   1:12p
	MORFILES ASM       831 01-29-88  12:53p
	OPTZTEST LST      6264 03-23-88   4:00a
	OPTZTEST PAS      2773 03-23-88   4:00p
	POS_READ C1       2569 02-09-88   9:34a
	SAMPUNIT PAS      2359 03-23-88   4:00a
	       10 file(s)      48016 bytes
	                      109568 bytes free

### Directory of PC Tech Journal (1988-05)

<<<<<<< HEAD
{% include machine-command.html type='button' label='Load Disk' machine='pctj' command='script' value='select FDC listDrives "A:"; select FDC listDisks "PC Tech Journal (1988-05)"; loadDisk FDC' %}
=======
{% include machine-command.html type='button' label='Load Disk' machine='pctj' command='script' value='select FDC listDrives "A:"; select FDC listDisks "PC Tech Journal (1988-05)"; loadDisk FDC scroll' %}
>>>>>>> 949fae77

	 Volume in drive A is PCTJ8805   
	 Directory of A:\

	8514DEMO C        6556 03-24-88  10:30a
	8514DEMO EXE      8528 03-14-88   3:10p
	8514TEST C       17840 03-14-88   3:31p
	8514TEST EXE     25462 03-14-88   3:32p
	CHARMENU C       11301 03-22-88   2:19p
	CHARMENU EXE      9600 12-14-87   4:28p
	CLICKMON C        2083 03-21-88  10:48a
	CLICKMON EXE      3304 12-09-87   4:21p
	FUNC     ASM      1298 03-15-88  10:44a
	PATHNAME C         731 03-17-88  11:28a
	PATHNAME EXE      7355 03-17-88  12:10p
	PROGNAME ASM      1597 03-17-88   9:12a
	PTRLEN   INC       528 03-13-88   7:25p
	TIMEPOP  C         806 03-21-88  10:48a
	TIMEPOP  EXE      3360 12-08-87  11:12p
	VGALOAD  ASM     63593 03-14-88   4:28p
	VGALOAD  COM      3338 03-14-88   4:30p
	       17 file(s)     167280 bytes
	                      144384 bytes free

### Directory of PC Tech Journal (1988-06)

<<<<<<< HEAD
{% include machine-command.html type='button' label='Load Disk' machine='pctj' command='script' value='select FDC listDrives "A:"; select FDC listDisks "PC Tech Journal (1988-06)"; loadDisk FDC' %}
=======
{% include machine-command.html type='button' label='Load Disk' machine='pctj' command='script' value='select FDC listDrives "A:"; select FDC listDisks "PC Tech Journal (1988-06)"; loadDisk FDC scroll' %}
>>>>>>> 949fae77

	 Volume in drive A is PCTJ8806   
	 Directory of A:\

	FAMDEMO  ASM      2093 04-13-88   9:30a
	LANPERF  C        7331 04-28-88   8:59a
	LANPERF  EXE     24568 05-20-88  10:08a
	LANPERF  ZIP     24302 03-01-89   9:03p
	LPTEST   ASM      7433 04-10-88   9:58p
	OPTBENCH C        8965 04-25-88   4:56p
	        6 file(s)      74692 bytes
	                       83968 bytes free

### Directory of PC Tech Journal (1988-07)

<<<<<<< HEAD
{% include machine-command.html type='button' label='Load Disk' machine='pctj' command='script' value='select FDC listDrives "A:"; select FDC listDisks "PC Tech Journal (1988-07)"; loadDisk FDC' %}
=======
{% include machine-command.html type='button' label='Load Disk' machine='pctj' command='script' value='select FDC listDrives "A:"; select FDC listDisks "PC Tech Journal (1988-07)"; loadDisk FDC scroll' %}
>>>>>>> 949fae77

	 Volume in drive A is PCTJ8807   
	 Directory of A:\

	EDINVENT APC     16290 04-17-88   4:23p
	EDINVENT API     21568 04-17-88   3:59p
	EDINVENT APP     12317 04-17-88   3:59p
	EDINVENT APX     20096 04-17-88   3:59p
	OS2NLOK  ASM      6459 05-13-88   2:39p
	OS2NLOK  DEV      1176 05-13-88   2:43p
	README             147 07-27-88   9:47a
	        7 file(s)      78053 bytes
	                       79872 bytes free

### Directory of PC Tech Journal (1988-08)

<<<<<<< HEAD
{% include machine-command.html type='button' label='Load Disk' machine='pctj' command='script' value='select FDC listDrives "A:"; select FDC listDisks "PC Tech Journal (1988-08)"; loadDisk FDC' %}
=======
{% include machine-command.html type='button' label='Load Disk' machine='pctj' command='script' value='select FDC listDrives "A:"; select FDC listDisks "PC Tech Journal (1988-08)"; loadDisk FDC scroll' %}
>>>>>>> 949fae77

	 Volume in drive A is PCTJ8808   
	 Directory of A:\

	NBLIB    C       10493 05-25-88   2:56p
	NBRECV   C        6475 05-28-88   9:19p
	NBRECV   EXE     18657 05-31-88   9:58a
	NBSEND   C        8611 06-02-88   2:53p
	NBSEND   EXE     20567 05-31-88   9:58a
	NCPLIB   C       12989 05-28-88   9:44p
	NETWORK  H        6879 07-12-88   3:59p
	_NETBIOS C         380 05-25-88   2:56p
	_NETLOCK ASM      1639 05-25-88   2:56p
	        9 file(s)      86690 bytes
	                       71168 bytes free

### Directory of PC Tech Journal (1988-09)

<<<<<<< HEAD
{% include machine-command.html type='button' label='Load Disk' machine='pctj' command='script' value='select FDC listDrives "A:"; select FDC listDisks "PC Tech Journal (1988-09)"; loadDisk FDC' %}
=======
{% include machine-command.html type='button' label='Load Disk' machine='pctj' command='script' value='select FDC listDrives "A:"; select FDC listDisks "PC Tech Journal (1988-09)"; loadDisk FDC scroll' %}
>>>>>>> 949fae77

	 Volume in drive A is PCTJ8809   

	Directory of A:\

	ASKSYS   ASM      4348 09-15-88   1:46p
	ASKSYS   COM      1316 07-15-88   1:37p
	OS2LINK      <DIR>     07-08-17   3:53p
	        3 file(s)       5664 bytes

	Directory of A:\OS2LINK

	.            <DIR>     07-08-17   3:53p
	..           <DIR>     07-08-17   3:53p
	DLLENTRY ASM       469 07-13-88   9:49a
	DYNOTE   C         835 07-19-88   4:07p
	DYNOTE   DEF       422 07-06-88   4:15p
	DYNSCALE C        2587 07-22-88  11:25a
	DYNSCALE DEF       244 07-19-88   4:02p
	MKDLL    CMD       308 07-19-88   3:59p
	        8 file(s)       4865 bytes

	Total files listed:
	       11 file(s)      10529 bytes
	                      147456 bytes free

### Directory of PC Tech Journal (1988-11)

<<<<<<< HEAD
{% include machine-command.html type='button' label='Load Disk' machine='pctj' command='script' value='select FDC listDrives "A:"; select FDC listDisks "PC Tech Journal (1988-11)"; loadDisk FDC' %}
=======
{% include machine-command.html type='button' label='Load Disk' machine='pctj' command='script' value='select FDC listDrives "A:"; select FDC listDisks "PC Tech Journal (1988-11)"; loadDisk FDC scroll' %}
>>>>>>> 949fae77

	 Volume in drive A is PCTJ8811   

	Directory of A:\

	GETCRTCR ASM      1141 09-06-88  11:23a
	INCSTRTA C         681 09-06-88  11:23a
	SCREENOR ASM      6789 09-06-88  11:24a
	SCROLLV  C         269 09-06-88  11:24a
	SETCRTCR ASM       916 09-06-88  11:23a
	SHOWEXE  C       17476 09-07-88  10:58a
	SHOWEXE  EXE     25238 09-06-88   7:54a
	SPLITSCR ASM      4038 09-06-88  11:24a
	STRIPCH  C        3837 09-06-88  11:24a
	VGAZOOM  ASM     14510 08-09-88   1:15p
	VGAZOOM  COM      2020 12-12-88   9:24a
	VGAZOOM2 ASM     15800 09-14-88   4:00p
	       12 file(s)      92715 bytes
	                       64512 bytes free

### Directory of PC Tech Journal (1988-12)

<<<<<<< HEAD
{% include machine-command.html type='button' label='Load Disk' machine='pctj' command='script' value='select FDC listDrives "A:"; select FDC listDisks "PC Tech Journal (1988-12)"; loadDisk FDC' %}
=======
{% include machine-command.html type='button' label='Load Disk' machine='pctj' command='script' value='select FDC listDrives "A:"; select FDC listDisks "PC Tech Journal (1988-12)"; loadDisk FDC scroll' %}
>>>>>>> 949fae77

	 Volume in drive A is PCTJ8812   

	Directory of A:\

	QDEMO1   C        5878 10-17-88   1:08p
	QDEMO2   C        5530 10-17-88   1:08p
	        2 file(s)      11408 bytes
	                      148480 bytes free

### Directory of PC Tech Journal (1989-01)

<<<<<<< HEAD
{% include machine-command.html type='button' label='Load Disk' machine='pctj' command='script' value='select FDC listDrives "A:"; select FDC listDisks "PC Tech Journal (1989-01)"; loadDisk FDC' %}
=======
{% include machine-command.html type='button' label='Load Disk' machine='pctj' command='script' value='select FDC listDrives "A:"; select FDC listDisks "PC Tech Journal (1989-01)"; loadDisk FDC scroll' %}
>>>>>>> 949fae77

	 Volume in drive A is PCTJ8901   

	Directory of A:\

	DB386    ASM      7056 11-08-88   2:19p
	DB386    COM       698 11-09-88   8:47a
	        2 file(s)       7754 bytes
	                      152064 bytes free

### Directory of PC Tech Journal (Benchmarks)

<<<<<<< HEAD
{% include machine-command.html type='button' label='Load Disk' machine='pctj' command='script' value='select FDC listDrives "A:"; select FDC listDisks "PC Tech Journal (Benchmarks)"; loadDisk FDC' %}
=======
{% include machine-command.html type='button' label='Load Disk' machine='pctj' command='script' value='select FDC listDrives "A:"; select FDC listDisks "PC Tech Journal (Benchmarks)"; loadDisk FDC scroll' %}
>>>>>>> 949fae77

	 Volume in drive A is PCTBENCH   

	Directory of A:\

	ALR25386 TIM      4096 09-09-88  12:46a
	COM286   TIM      4096 09-09-88  12:46a
	COM386   TIM      4096 09-09-88  12:50a
	COM38620 TIM      4096 09-09-88  12:51a
	COM38625 TIM      4096 09-09-88  12:52a
	COMP386  TIM      4096 09-09-88  12:53a
	COMPIII  TIM      4096 09-09-88  12:53a
	CURRENT  TIM      4096 09-19-88   9:29p
	EVE38625 TIM      4096 09-09-88  12:54a
	HLANALYZ EXE     46796 09-09-88   5:24p
	HLBENCH  EXE     35788 09-09-88   5:23p
	HLBENCH  SCT      4001 09-05-88   8:25p
	HLDESC   EXE     33680 09-09-88   5:23p
	HLDISK   EXE     22123 09-09-88   5:23p
	HLFLOAT  EXE     52396 09-09-88   5:23p
	HLGRAPH  EXE     55722 09-09-88   5:24p
	HLHELP   TXT      4414 09-09-88   6:10p
	HLSORT   EXE     17453 09-09-88   5:24p
	HLSTART  EXE     28160 09-09-88   5:24p
	HLSTART  SCT      4001 09-09-88  12:09a
	HLTEXT   EXE     30196 09-09-88   5:23p
	HLWINDOW EXE     32448 09-09-88   5:23p
	IBM50021 TIM      4096 09-09-88  12:55a
	IBM60041 TIM      4096 09-09-88  12:56a
	IBM70A21 TIM      4096 09-09-88  12:56a
	IBM80071 TIM      4096 09-09-88  12:56a
	IBM80111 TIM      4096 09-09-88  12:57a
	IBMAT339 TIM      4096 09-09-88  12:57a
	MSHERC   COM      6749 03-07-88   5:10a
	MSHERC   MSG        56 09-19-88   9:23p
	PCTECH   BAT        49 09-09-88   1:00a
	READ     ME       2908 09-09-88   5:35p
	TJ640200 PCX      7912 09-09-88   3:30p
	TJ640350 PCX     11699 09-09-88  10:09a
	TJ640480 PCX     14909 09-09-88   4:36p
	XREF     TXT        14 09-07-88   6:29p
	       36 file(s)     472914 bytes
	                      735744 bytes free

### Directory of PC Tech Journal (Best Of)

<<<<<<< HEAD
{% include machine-command.html type='button' label='Load Disk' machine='pctj' command='script' value='select FDC listDrives "A:"; select FDC listDisks "PC Tech Journal (Best Of)"; loadDisk FDC' %}
=======
{% include machine-command.html type='button' label='Load Disk' machine='pctj' command='script' value='select FDC listDrives "A:"; select FDC listDisks "PC Tech Journal (Best Of)"; loadDisk FDC scroll' %}
>>>>>>> 949fae77

	 Volume in drive A is PCTJBEST   

	Directory of A:\

	ASKDEMO  BAT       466 11-02-87  10:47a
	ASKKEY   COM        39 11-02-87  10:35a
	ATBIOS   COM     13947 11-06-86   7:06p
	ATPERF   EXE     95924 01-23-87   2:51p
	AUTOTEST EXE     16000 07-13-84   5:48p
	BUSPERF  EXE     62310 11-16-86   7:25p
	COMPLEX  EXE      7066 06-30-87  12:47p
	CONTENTS HPM       851 12-02-87   4:33p
	CONTENTS UTL      5286 12-02-87   4:54p
	CPUID    COM      2944 11-19-87   2:26p
	DISKTEST EXE     15616 07-17-84  12:44p
	DOWNLD   EXE      8000 06-30-87  12:48p
	DUMBTERM EXE      5328 11-04-87  11:47a
	EMMSTAT  EXE      1741 11-02-87  11:26a
	EPSON    COM       281 11-05-87  10:40a
	FIXCURS  COM        29 11-02-87   9:24a
	GRAPHICS EXE      7066 06-30-87  12:48p
	HPMETRIC     <DIR>     07-08-17   3:17p
	KEYBECHO COM     11154 05-01-87   1:34p
	KEYBINFO COM      2449 05-01-87   1:41p
	MACHINE  COM       200 11-02-87  10:50a
	MACRO    EXE      8430 07-02-87   4:09p
	MATHCHIP COM       113 11-04-87   1:50p
	MATHSWIT COM       105 11-04-87   1:53p
	NDPTYPE  COM       230 11-19-87   2:08p
	PAGESIZE EXE      7808 06-30-87  12:47p
	PRTSC    COM       110 11-04-87   1:45p
	PUSHPOP  EXE      7126 06-30-87  12:47p
	README            1100 12-02-87   4:55p
	RESOLUT  EXE     19864 06-30-87  12:46p
	SETALARM COM       514 11-02-87   9:12a
	SETKEY   COM       190 11-05-87  10:46a
	SETRTC   BAT        81 10-30-87   1:29p
	SUPEREN  COM       211 11-02-87  10:56a
	TAD      COM       104 10-01-84  10:10a
	TECHLINE           615 12-02-87   5:05p
	UNDRLN   COM       132 11-09-87  10:58a
	UTILITY      <DIR>     07-08-17   3:13p
	VDEL     COM       404 11-05-87  11:04a
	WARRANTY          1404 05-26-89   4:49p
	WHERE    EXE      7552 01-01-80  12:24a
	XMEM     COM      1332 10-06-85   7:36p
	       42 file(s)     314122 bytes

	Directory of A:\HPMETRIC

	.            <DIR>     07-08-17   3:17p
	..           <DIR>     07-08-17   3:17p
	COMPLEX  EXE      7066 06-30-87  12:47p
	CONTENTS HP        851 12-02-87   3:33p
	DOWNLD   EXE      8000 06-30-87  12:48p
	GRAPHICS EXE      7066 06-30-87  12:48p
	MACRO    EXE      8430 07-02-87   4:09p
	PAGESIZE EXE      7808 06-30-87  12:47p
	PUSHPOP  EXE      7126 06-30-87  12:47p
	RESOLUT  EXE     19864 06-30-87  12:46p
	       10 file(s)      66211 bytes

	Directory of A:\UTILITY

	.            <DIR>     07-08-17   3:13p
	..           <DIR>     07-08-17   3:13p
	ASKDEMO  BAT       466 11-02-87   9:47a
	ASKKEY   COM        39 11-02-87   9:35a
	ATBIOS   COM     13947 11-06-86   6:06p
	ATPERF   EXE     95924 01-23-87   1:51p
	AUTOTEST EXE     16000 07-13-84   5:48p
	BUSPERF  EXE     62310 11-16-86   6:25p
	CONTENTS UTI      5286 12-02-87   3:54p
	CPUID    COM      2944 11-19-87   1:26p
	DISKTEST EXE     15616 07-17-84  12:44p
	DUMBTERM EXE      5328 11-04-87  10:47a
	EMMSTAT  EXE      1741 11-02-87  10:26a
	EPSON    COM       281 11-05-87   9:40a
	FIXCURS  COM        29 11-02-87   8:24a
	KEYBECHO COM     11154 05-01-87   1:34p
	KEYBINFO COM      2449 05-01-87   1:41p
	MACHINE  COM       200 11-02-87   9:50a
	MATHCHIP COM       113 11-04-87  12:50p
	MATHSWIT COM       105 11-04-87  12:53p
	NDPTYPE  COM       230 11-19-87   1:08p
	PRTSC    COM       110 11-04-87  12:45p
	SETALARM COM       514 11-02-87   8:12a
	SETKEY   COM       190 11-05-87   9:46a
	SETRTC   BAT        81 10-30-87  12:29p
	SUPEREN  COM       211 11-02-87   9:56a
	TAD      COM       104 10-01-84  10:10a
	UNDRLN   COM       132 11-09-87   9:58a
	VDEL     COM       404 11-05-87  10:04a
	WHERE    EXE      7552 01-01-80  12:00a
	XMEM     COM      1332 10-06-85   7:36p
	       31 file(s)     244792 bytes

	Total files listed:
	       83 file(s)     625125 bytes
	                      566272 bytes free<|MERGE_RESOLUTION|>--- conflicted
+++ resolved
@@ -85,11 +85,7 @@
 
 ### Directory of PC Tech Journal (1986-03)
 
-<<<<<<< HEAD
-{% include machine-command.html type='button' label='Load Disk' machine='pctj' command='script' value='select FDC listDrives "A:"; select FDC listDisks "PC Tech Journal (1986-03)"; loadDisk FDC' %}
-=======
 {% include machine-command.html type='button' label='Load Disk' machine='pctj' command='script' value='select FDC listDrives "A:"; select FDC listDisks "PC Tech Journal (1986-03)"; loadDisk FDC scroll' %}
->>>>>>> 949fae77
 
 	 Volume in drive A is PCTJ8603   
 	 Directory of A:\
@@ -107,11 +103,7 @@
 
 ### Directory of PC Tech Journal (1986-10)
 
-<<<<<<< HEAD
-{% include machine-command.html type='button' label='Load Disk' machine='pctj' command='script' value='select FDC listDrives "A:"; select FDC listDisks "PC Tech Journal (1986-10)"; loadDisk FDC' %}
-=======
 {% include machine-command.html type='button' label='Load Disk' machine='pctj' command='script' value='select FDC listDrives "A:"; select FDC listDisks "PC Tech Journal (1986-10)"; loadDisk FDC scroll' %}
->>>>>>> 949fae77
 
 	 Volume in drive A is PCTJ8610   
 	 Directory of A:\
@@ -141,11 +133,7 @@
 
 ### Directory of PC Tech Journal (1986-12)
 
-<<<<<<< HEAD
-{% include machine-command.html type='button' label='Load Disk' machine='pctj' command='script' value='select FDC listDrives "A:"; select FDC listDisks "PC Tech Journal (1986-12)"; loadDisk FDC' %}
-=======
 {% include machine-command.html type='button' label='Load Disk' machine='pctj' command='script' value='select FDC listDrives "A:"; select FDC listDisks "PC Tech Journal (1986-12)"; loadDisk FDC scroll' %}
->>>>>>> 949fae77
 
 	 Volume in drive A is PCTJ8612   
 	 Directory of A:\
@@ -157,11 +145,7 @@
 
 ### Directory of PC Tech Journal (1987-02)
 
-<<<<<<< HEAD
-{% include machine-command.html type='button' label='Load Disk' machine='pctj' command='script' value='select FDC listDrives "A:"; select FDC listDisks "PC Tech Journal (1987-02)"; loadDisk FDC' %}
-=======
 {% include machine-command.html type='button' label='Load Disk' machine='pctj' command='script' value='select FDC listDrives "A:"; select FDC listDisks "PC Tech Journal (1987-02)"; loadDisk FDC scroll' %}
->>>>>>> 949fae77
 
 	 Volume in drive A is PCTJ8702   
 	 Directory of A:\
@@ -197,11 +181,7 @@
 
 ### Directory of PC Tech Journal (1987-06)
 
-<<<<<<< HEAD
-{% include machine-command.html type='button' label='Load Disk' machine='pctj' command='script' value='select FDC listDrives "A:"; select FDC listDisks "PC Tech Journal (1987-06)"; loadDisk FDC' %}
-=======
 {% include machine-command.html type='button' label='Load Disk' machine='pctj' command='script' value='select FDC listDrives "A:"; select FDC listDisks "PC Tech Journal (1987-06)"; loadDisk FDC scroll' %}
->>>>>>> 949fae77
 
 	 Volume in drive A is PCTJ8706   
 
@@ -226,11 +206,7 @@
 
 ### Directory of PC Tech Journal (1987-07)
 
-<<<<<<< HEAD
-{% include machine-command.html type='button' label='Load Disk' machine='pctj' command='script' value='select FDC listDrives "A:"; select FDC listDisks "PC Tech Journal (1987-07)"; loadDisk FDC' %}
-=======
 {% include machine-command.html type='button' label='Load Disk' machine='pctj' command='script' value='select FDC listDrives "A:"; select FDC listDisks "PC Tech Journal (1987-07)"; loadDisk FDC scroll' %}
->>>>>>> 949fae77
 
 	 Volume in drive A is PCTJ8707   
 
@@ -257,11 +233,7 @@
 
 ### Directory of PC Tech Journal (1987-10)
 
-<<<<<<< HEAD
-{% include machine-command.html type='button' label='Load Disk' machine='pctj' command='script' value='select FDC listDrives "A:"; select FDC listDisks "PC Tech Journal (1987-10)"; loadDisk FDC' %}
-=======
 {% include machine-command.html type='button' label='Load Disk' machine='pctj' command='script' value='select FDC listDrives "A:"; select FDC listDisks "PC Tech Journal (1987-10)"; loadDisk FDC scroll' %}
->>>>>>> 949fae77
 
 	 Volume in drive A is PCTJ8710   
 
@@ -281,11 +253,7 @@
 
 ### Directory of PC Tech Journal (1987-11)
 
-<<<<<<< HEAD
-{% include machine-command.html type='button' label='Load Disk' machine='pctj' command='script' value='select FDC listDrives "A:"; select FDC listDisks "PC Tech Journal (1987-11)"; loadDisk FDC' %}
-=======
 {% include machine-command.html type='button' label='Load Disk' machine='pctj' command='script' value='select FDC listDrives "A:"; select FDC listDisks "PC Tech Journal (1987-11)"; loadDisk FDC scroll' %}
->>>>>>> 949fae77
 
 	 Volume in drive A is PCTJ8711   
 	 Directory of A:\
@@ -299,11 +267,7 @@
 
 ### Directory of PC Tech Journal (1988-04)
 
-<<<<<<< HEAD
-{% include machine-command.html type='button' label='Load Disk' machine='pctj' command='script' value='select FDC listDrives "A:"; select FDC listDisks "PC Tech Journal (1988-04)"; loadDisk FDC' %}
-=======
 {% include machine-command.html type='button' label='Load Disk' machine='pctj' command='script' value='select FDC listDrives "A:"; select FDC listDisks "PC Tech Journal (1988-04)"; loadDisk FDC scroll' %}
->>>>>>> 949fae77
 
 	 Volume in drive A is PCTJ8804   
 	 Directory of A:\
@@ -323,11 +287,7 @@
 
 ### Directory of PC Tech Journal (1988-05)
 
-<<<<<<< HEAD
-{% include machine-command.html type='button' label='Load Disk' machine='pctj' command='script' value='select FDC listDrives "A:"; select FDC listDisks "PC Tech Journal (1988-05)"; loadDisk FDC' %}
-=======
 {% include machine-command.html type='button' label='Load Disk' machine='pctj' command='script' value='select FDC listDrives "A:"; select FDC listDisks "PC Tech Journal (1988-05)"; loadDisk FDC scroll' %}
->>>>>>> 949fae77
 
 	 Volume in drive A is PCTJ8805   
 	 Directory of A:\
@@ -354,11 +314,7 @@
 
 ### Directory of PC Tech Journal (1988-06)
 
-<<<<<<< HEAD
-{% include machine-command.html type='button' label='Load Disk' machine='pctj' command='script' value='select FDC listDrives "A:"; select FDC listDisks "PC Tech Journal (1988-06)"; loadDisk FDC' %}
-=======
 {% include machine-command.html type='button' label='Load Disk' machine='pctj' command='script' value='select FDC listDrives "A:"; select FDC listDisks "PC Tech Journal (1988-06)"; loadDisk FDC scroll' %}
->>>>>>> 949fae77
 
 	 Volume in drive A is PCTJ8806   
 	 Directory of A:\
@@ -374,11 +330,7 @@
 
 ### Directory of PC Tech Journal (1988-07)
 
-<<<<<<< HEAD
-{% include machine-command.html type='button' label='Load Disk' machine='pctj' command='script' value='select FDC listDrives "A:"; select FDC listDisks "PC Tech Journal (1988-07)"; loadDisk FDC' %}
-=======
 {% include machine-command.html type='button' label='Load Disk' machine='pctj' command='script' value='select FDC listDrives "A:"; select FDC listDisks "PC Tech Journal (1988-07)"; loadDisk FDC scroll' %}
->>>>>>> 949fae77
 
 	 Volume in drive A is PCTJ8807   
 	 Directory of A:\
@@ -395,11 +347,7 @@
 
 ### Directory of PC Tech Journal (1988-08)
 
-<<<<<<< HEAD
-{% include machine-command.html type='button' label='Load Disk' machine='pctj' command='script' value='select FDC listDrives "A:"; select FDC listDisks "PC Tech Journal (1988-08)"; loadDisk FDC' %}
-=======
 {% include machine-command.html type='button' label='Load Disk' machine='pctj' command='script' value='select FDC listDrives "A:"; select FDC listDisks "PC Tech Journal (1988-08)"; loadDisk FDC scroll' %}
->>>>>>> 949fae77
 
 	 Volume in drive A is PCTJ8808   
 	 Directory of A:\
@@ -418,11 +366,7 @@
 
 ### Directory of PC Tech Journal (1988-09)
 
-<<<<<<< HEAD
-{% include machine-command.html type='button' label='Load Disk' machine='pctj' command='script' value='select FDC listDrives "A:"; select FDC listDisks "PC Tech Journal (1988-09)"; loadDisk FDC' %}
-=======
 {% include machine-command.html type='button' label='Load Disk' machine='pctj' command='script' value='select FDC listDrives "A:"; select FDC listDisks "PC Tech Journal (1988-09)"; loadDisk FDC scroll' %}
->>>>>>> 949fae77
 
 	 Volume in drive A is PCTJ8809   
 
@@ -451,11 +395,7 @@
 
 ### Directory of PC Tech Journal (1988-11)
 
-<<<<<<< HEAD
-{% include machine-command.html type='button' label='Load Disk' machine='pctj' command='script' value='select FDC listDrives "A:"; select FDC listDisks "PC Tech Journal (1988-11)"; loadDisk FDC' %}
-=======
 {% include machine-command.html type='button' label='Load Disk' machine='pctj' command='script' value='select FDC listDrives "A:"; select FDC listDisks "PC Tech Journal (1988-11)"; loadDisk FDC scroll' %}
->>>>>>> 949fae77
 
 	 Volume in drive A is PCTJ8811   
 
@@ -478,11 +418,7 @@
 
 ### Directory of PC Tech Journal (1988-12)
 
-<<<<<<< HEAD
-{% include machine-command.html type='button' label='Load Disk' machine='pctj' command='script' value='select FDC listDrives "A:"; select FDC listDisks "PC Tech Journal (1988-12)"; loadDisk FDC' %}
-=======
 {% include machine-command.html type='button' label='Load Disk' machine='pctj' command='script' value='select FDC listDrives "A:"; select FDC listDisks "PC Tech Journal (1988-12)"; loadDisk FDC scroll' %}
->>>>>>> 949fae77
 
 	 Volume in drive A is PCTJ8812   
 
@@ -495,11 +431,7 @@
 
 ### Directory of PC Tech Journal (1989-01)
 
-<<<<<<< HEAD
-{% include machine-command.html type='button' label='Load Disk' machine='pctj' command='script' value='select FDC listDrives "A:"; select FDC listDisks "PC Tech Journal (1989-01)"; loadDisk FDC' %}
-=======
 {% include machine-command.html type='button' label='Load Disk' machine='pctj' command='script' value='select FDC listDrives "A:"; select FDC listDisks "PC Tech Journal (1989-01)"; loadDisk FDC scroll' %}
->>>>>>> 949fae77
 
 	 Volume in drive A is PCTJ8901   
 
@@ -512,11 +444,7 @@
 
 ### Directory of PC Tech Journal (Benchmarks)
 
-<<<<<<< HEAD
-{% include machine-command.html type='button' label='Load Disk' machine='pctj' command='script' value='select FDC listDrives "A:"; select FDC listDisks "PC Tech Journal (Benchmarks)"; loadDisk FDC' %}
-=======
 {% include machine-command.html type='button' label='Load Disk' machine='pctj' command='script' value='select FDC listDrives "A:"; select FDC listDisks "PC Tech Journal (Benchmarks)"; loadDisk FDC scroll' %}
->>>>>>> 949fae77
 
 	 Volume in drive A is PCTBENCH   
 
@@ -563,11 +491,7 @@
 
 ### Directory of PC Tech Journal (Best Of)
 
-<<<<<<< HEAD
-{% include machine-command.html type='button' label='Load Disk' machine='pctj' command='script' value='select FDC listDrives "A:"; select FDC listDisks "PC Tech Journal (Best Of)"; loadDisk FDC' %}
-=======
 {% include machine-command.html type='button' label='Load Disk' machine='pctj' command='script' value='select FDC listDrives "A:"; select FDC listDisks "PC Tech Journal (Best Of)"; loadDisk FDC scroll' %}
->>>>>>> 949fae77
 
 	 Volume in drive A is PCTJBEST   
 
