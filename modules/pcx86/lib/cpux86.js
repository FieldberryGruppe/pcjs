--- conflicted
+++ resolved
@@ -904,11 +904,7 @@
     /**
      * resetFPU()
      *
-<<<<<<< HEAD
-     * @this {CPUX86}
-=======
-     * @this {CPUx86}
->>>>>>> a1cd2f05
+     * @this {CPUx86}
      */
     resetFPU()
     {
