--- conflicted
+++ resolved
@@ -67,12 +67,8 @@
     var State       = require("../../shared/lib/state");
     var PCx86       = require("./defines");
     var Messages    = require("./messages");
-<<<<<<< HEAD
-    var Bus         = require("./bus").Bus;
+    var BusX86      = require("./bus").BusX86;
     var FPUX86      = require("./fpux86");
-=======
-    var BusX86      = require("./bus").BusX86;
->>>>>>> 4f29dc06
 }
 
 /**
@@ -212,11 +208,7 @@
         /*
          * Initialize the Bus component
          */
-<<<<<<< HEAD
-        this.bus = new Bus({'id': this.idMachine + ".bus", 'busWidth': this.nBusWidth}, this.cpu, this.dbg);
-=======
         this.bus = new BusX86({'id': this.idMachine + '.bus', 'busWidth': this.nBusWidth}, this.cpu, this.dbg);
->>>>>>> 4f29dc06
 
         /*
          * Iterate through all the components and override their notice() and println() methods
