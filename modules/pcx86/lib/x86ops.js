/**
 * @fileoverview Implements PCx86 opcode handlers
 * @author <a href="mailto:Jeff@pcjs.org">Jeff Parsons</a>
 * @copyright © 2012-2019 Jeff Parsons
 *
 * This file is part of PCjs, a computer emulation software project at <https://www.pcjs.org>.
 *
 * PCjs is free software: you can redistribute it and/or modify it under the terms of the
 * GNU General Public License as published by the Free Software Foundation, either version 3
 * of the License, or (at your option) any later version.
 *
 * PCjs is distributed in the hope that it will be useful, but WITHOUT ANY WARRANTY; without
 * even the implied warranty of MERCHANTABILITY or FITNESS FOR A PARTICULAR PURPOSE.  See the
 * GNU General Public License for more details.
 *
 * You should have received a copy of the GNU General Public License along with PCjs.  If not,
 * see <http://www.gnu.org/licenses/gpl.html>.
 *
 * You are required to include the above copyright notice in every modified copy of this work
 * and to display that copyright notice when the software starts running; see COPYRIGHT in
 * <https://www.pcjs.org/modules/shared/lib/defines.js>.
 *
 * Some PCjs files also attempt to load external resource files, such as character-image files,
 * ROM files, and disk image files. Those external resource files are not considered part of PCjs
 * for purposes of the GNU General Public License, and the author does not claim any copyright
 * as to their contents.
 */

"use strict";

if (typeof module !== "undefined") {
    var Str         = require("../../shared/lib/strlib");
    var Messages    = require("./messages");
    var X86         = require("./x86");
}

/**
 * op=0x00 (ADD byte,reg)
 *
 * @this {CPUx86}
 */
X86.opADDmb = function()
{
    this.decodeModMemByte.call(this, X86.fnADDb);
    /*
     * Opcode bytes 0x00 0x00 are sufficiently uncommon that it's more likely we've started
     * executing in the weeds, so if you're in DEBUG mode, we'll print a warning and stop the
     * CPU if a Debugger is available.
     *
     * Notice that we also test fRunning: this allows the Debugger to step over the instruction,
     * because its trace ("t") command doesn't "run" the CPU; it merely "steps" the CPU.
     */
    if (DEBUG && !this.bModRM && this.flags.running) {
        this.printMessage("suspicious opcode: 0x00 0x00", DEBUGGER || this.bitsMessage);
        if (DEBUGGER && this.dbg) this.dbg.stopCPU();
    }
};

/**
 * op=0x01 (ADD word,reg)
 *
 * @this {CPUx86}
 */
X86.opADDmw = function()
{
    this.decodeModMemWord.call(this, X86.fnADDw);
};

/**
 * op=0x02 (ADD reg,byte)
 *
 * @this {CPUx86}
 */
X86.opADDrb = function()
{
    this.decodeModRegByte.call(this, X86.fnADDb);
};

/**
 * op=0x03 (ADD reg,word)
 *
 * @this {CPUx86}
 */
X86.opADDrw = function()
{
    this.decodeModRegWord.call(this, X86.fnADDw);
};

/**
 * op=0x04 (ADD AL,imm8)
 *
 * @this {CPUx86}
 */
X86.opADDALb = function()
{
    this.regEAX = (this.regEAX & ~0xff) | X86.fnADDb.call(this, this.regEAX & 0xff, this.getIPByte());
    /*
     * NOTE: Whenever the result is "blended" value (eg, of btiAL and btiMem0), a new bti should be
     * allocated to reflect that fact; however, I'm leaving "perfect" BACKTRACK support for another day.
     */
    if (BACKTRACK) this.backTrack.btiAL = this.backTrack.btiMem0;
    this.nStepCycles--;         // in the absence of any EA calculations, we need deduct only one more cycle
};

/**
 * op=0x05 (ADD AX,imm16 or ADD EAX,imm32)
 *
 * @this {CPUx86}
 */
X86.opADDAX = function()
{
    this.regEAX = (this.regEAX & ~this.maskData) | X86.fnADDw.call(this, this.regEAX & this.maskData, this.getIPWord());
    if (BACKTRACK) {
        this.backTrack.btiAL = this.backTrack.btiMem0; this.backTrack.btiAH = this.backTrack.btiMem1;
    }
    this.nStepCycles--;         // in the absence of any EA calculations, we need deduct only one more cycle
};

/**
 * op=0x06 (PUSH ES)
 *
 * @this {CPUx86}
 */
X86.opPUSHES = function()
{
    /*
     * When the OPERAND size is 32 bits, the 80386 will decrement the stack pointer by 4, write the selector
     * into the 2 lower bytes, and leave the 2 upper bytes untouched; to properly emulate that, we must use the
     * more generic pushData() instead of pushWord().
     */
    if (!I386) {
        this.pushWord(this.segES.sel);
    } else {
        this.pushData(this.segES.sel, this.sizeData, 2);
    }
    this.nStepCycles -= this.cycleCounts.nOpCyclesPushSeg;
};

/**
 * op=0x07 (POP ES)
 *
 * @this {CPUx86}
 */
X86.opPOPES = function()
{
    /*
     * Any operation that modifies the stack before loading a new segment must snapshot regLSP first.
     */
    this.opLSP = this.regLSP;
    this.setES(this.popWord());
    this.nStepCycles -= this.cycleCounts.nOpCyclesPopReg;
    this.opLSP = X86.ADDR_INVALID;
};

/**
 * op=0x08 (OR byte,reg)
 *
 * @this {CPUx86}
 */
X86.opORmb = function()
{
    this.decodeModMemByte.call(this, X86.fnORb);
};

/**
 * op=0x09 (OR word,reg)
 *
 * @this {CPUx86}
 */
X86.opORmw = function()
{
    this.decodeModMemWord.call(this, X86.fnORw);
};

/**
 * op=0x0A (OR reg,byte)
 *
 * @this {CPUx86}
 */
X86.opORrb = function()
{
    this.decodeModRegByte.call(this, X86.fnORb);
};

/**
 * op=0x0B (OR reg,word)
 *
 * @this {CPUx86}
 */
X86.opORrw = function()
{
    this.decodeModRegWord.call(this, X86.fnORw);
};

/**
 * op=0x0C (OR AL,imm8)
 *
 * @this {CPUx86}
 */
X86.opORALb = function()
{
    this.regEAX = (this.regEAX & ~0xff) | X86.fnORb.call(this, this.regEAX & 0xff, this.getIPByte());
    if (BACKTRACK) this.backTrack.btiAL = this.backTrack.btiMem0;
    this.nStepCycles--;         // in the absence of any EA calculations, we need deduct only one more cycle
};

/**
 * op=0x0D (OR AX,imm16 or OR EAX,imm32)
 *
 * @this {CPUx86}
 */
X86.opORAX = function()
{
    this.regEAX = (this.regEAX & ~this.maskData) | X86.fnORw.call(this, this.regEAX & this.maskData, this.getIPWord());
    if (BACKTRACK) {
        this.backTrack.btiAL = this.backTrack.btiMem0; this.backTrack.btiAH = this.backTrack.btiMem1;
    }
    this.nStepCycles--;         // in the absence of any EA calculations, we need deduct only one more cycle
};

/**
 * op=0x0E (PUSH CS)
 *
 * @this {CPUx86}
 */
X86.opPUSHCS = function()
{
    /*
     * When the OPERAND size is 32 bits, the 80386 will decrement the stack pointer by 4, write the selector
     * into the 2 lower bytes, and leave the 2 upper bytes untouched; to properly emulate that, we must use the
     * more generic pushData() instead of pushWord().
     */
    if (!I386) {
        this.pushWord(this.segCS.sel);
    } else {
        this.pushData(this.segCS.sel, this.sizeData, 2);
    }
    this.nStepCycles -= this.cycleCounts.nOpCyclesPushSeg;
};

/**
 * op=0x0F (POP CS) (undocumented on 8086/8088; replaced with opInvalid() on 80186/80188, and op0F() on 80286 and up)
 *
 * @this {CPUx86}
 */
X86.opPOPCS = function()
{
    /*
     * Because this is an 8088-only operation, we don't have to worry about taking a snapshot of regLSP first.
     */
    this.setCS(this.popWord());
    this.nStepCycles -= this.cycleCounts.nOpCyclesPopReg;
};

/**
 * op=0x0F (handler for two-byte opcodes; 80286 and up)
 *
 * @this {CPUx86}
 */
X86.op0F = function()
{
    this.aOps0F[this.getIPByte()].call(this);
};

/**
 * op=0x10 (ADC byte,reg)
 *
 * @this {CPUx86}
 */
X86.opADCmb = function()
{
    this.decodeModMemByte.call(this, X86.fnADCb);
};

/**
 * op=0x11 (ADC word,reg)
 *
 * @this {CPUx86}
 */
X86.opADCmw = function()
{
    this.decodeModMemWord.call(this, X86.fnADCw);
};

/**
 * op=0x12 (ADC reg,byte)
 *
 * @this {CPUx86}
 */
X86.opADCrb = function()
{
    this.decodeModRegByte.call(this, X86.fnADCb);
};

/**
 * op=0x13 (ADC reg,word)
 *
 * @this {CPUx86}
 */
X86.opADCrw = function()
{
    this.decodeModRegWord.call(this, X86.fnADCw);
};

/**
 * op=0x14 (ADC AL,imm8)
 *
 * @this {CPUx86}
 */
X86.opADCALb = function()
{
    this.regEAX = (this.regEAX & ~0xff) | X86.fnADCb.call(this, this.regEAX & 0xff, this.getIPByte());
    if (BACKTRACK) this.backTrack.btiAL = this.backTrack.btiMem0;
    this.nStepCycles--;         // in the absence of any EA calculations, we need deduct only one more cycle
};

/**
 * op=0x15 (ADC AX,imm16 or ADC EAX,imm32)
 *
 * @this {CPUx86}
 */
X86.opADCAX = function()
{
    this.regEAX = (this.regEAX & ~this.maskData) | X86.fnADCw.call(this, this.regEAX & this.maskData, this.getIPWord());
    if (BACKTRACK) {
        this.backTrack.btiAL = this.backTrack.btiMem0; this.backTrack.btiAH = this.backTrack.btiMem1;
    }
    this.nStepCycles--;         // in the absence of any EA calculations, we need deduct only one more cycle
};

/**
 * op=0x16 (PUSH SS)
 *
 * @this {CPUx86}
 */
X86.opPUSHSS = function()
{
    /*
     * When the OPERAND size is 32 bits, the 80386 will decrement the stack pointer by 4, write the selector
     * into the 2 lower bytes, and leave the 2 upper bytes untouched; to properly emulate that, we must use the
     * more generic pushData() instead of pushWord().
     */
    if (!I386) {
        this.pushWord(this.segSS.sel);
    } else {
        this.pushData(this.segSS.sel, this.sizeData, 2);
    }
    this.nStepCycles -= this.cycleCounts.nOpCyclesPushSeg;
};

/**
 * op=0x17 (POP SS)
 *
 * @this {CPUx86}
 */
X86.opPOPSS = function()
{
    /*
     * Any operation that modifies the stack before loading a new segment must snapshot regLSP first.
     */
    this.opLSP = this.regLSP;
    this.setSS(this.popWord());
    this.nStepCycles -= this.cycleCounts.nOpCyclesPopReg;
    this.opLSP = X86.ADDR_INVALID;
};

/**
 * op=0x18 (SBB byte,reg)
 *
 * @this {CPUx86}
 */
X86.opSBBmb = function()
{
    this.decodeModMemByte.call(this, X86.fnSBBb);
};

/**
 * op=0x19 (SBB word,reg)
 *
 * @this {CPUx86}
 */
X86.opSBBmw = function()
{
    this.decodeModMemWord.call(this, X86.fnSBBw);
};

/**
 * op=0x1A (SBB reg,byte)
 *
 * @this {CPUx86}
 */
X86.opSBBrb = function()
{
    this.decodeModRegByte.call(this, X86.fnSBBb);
};

/**
 * op=0x1B (SBB reg,word)
 *
 * @this {CPUx86}
 */
X86.opSBBrw = function()
{
    this.decodeModRegWord.call(this, X86.fnSBBw);
};

/**
 * op=0x1C (SBB AL,imm8)
 *
 * @this {CPUx86}
 */
X86.opSBBALb = function()
{
    this.regEAX = (this.regEAX & ~0xff) | X86.fnSBBb.call(this, this.regEAX & 0xff, this.getIPByte());
    if (BACKTRACK) this.backTrack.btiAL = this.backTrack.btiMem0;
    this.nStepCycles--;         // in the absence of any EA calculations, we need deduct only one more cycle
};

/**
 * op=0x1D (SBB AX,imm16 or SBB EAX,imm32)
 *
 * @this {CPUx86}
 */
X86.opSBBAX = function()
{
    this.regEAX = (this.regEAX & ~this.maskData) | X86.fnSBBw.call(this, this.regEAX & this.maskData, this.getIPWord());
    if (BACKTRACK) {
        this.backTrack.btiAL = this.backTrack.btiMem0; this.backTrack.btiAH = this.backTrack.btiMem1;
    }
    this.nStepCycles--;         // in the absence of any EA calculations, we need deduct only one more cycle
};

/**
 * op=0x1E (PUSH DS)
 *
 * @this {CPUx86}
 */
X86.opPUSHDS = function()
{
    /*
     * When the OPERAND size is 32 bits, the 80386 will decrement the stack pointer by 4, write the selector
     * into the 2 lower bytes, and leave the 2 upper bytes untouched; to properly emulate that, we must use the
     * more generic pushData() instead of pushWord().
     */
    if (!I386) {
        this.pushWord(this.segDS.sel);
    } else {
        this.pushData(this.segDS.sel, this.sizeData, 2);
    }
    this.nStepCycles -= this.cycleCounts.nOpCyclesPushSeg;
};

/**
 * op=0x1F (POP DS)
 *
 * @this {CPUx86}
 */
X86.opPOPDS = function()
{
    /*
     * Any operation that modifies the stack before loading a new segment must snapshot regLSP first.
     */
    this.opLSP = this.regLSP;
    this.setDS(this.popWord());
    this.nStepCycles -= this.cycleCounts.nOpCyclesPopReg;
    this.opLSP = X86.ADDR_INVALID;
};

/**
 * op=0x20 (AND byte,reg)
 *
 * @this {CPUx86}
 */
X86.opANDmb = function()
{
    this.decodeModMemByte.call(this, X86.fnANDb);
};

/**
 * op=0x21 (AND word,reg)
 *
 * @this {CPUx86}
 */
X86.opANDmw = function()
{
    this.decodeModMemWord.call(this, X86.fnANDw);
};

/**
 * op=0x22 (AND reg,byte)
 *
 * @this {CPUx86}
 */
X86.opANDrb = function()
{
    this.decodeModRegByte.call(this, X86.fnANDb);
};

/**
 * op=0x23 (AND reg,word)
 *
 * @this {CPUx86}
 */
X86.opANDrw = function()
{
    this.decodeModRegWord.call(this, X86.fnANDw);
};

/**
 * op=0x24 (AND AL,imm8)
 *
 * @this {CPUx86}
 */
X86.opANDAL = function()
{
    this.regEAX = (this.regEAX & ~0xff) | X86.fnANDb.call(this, this.regEAX & 0xff, this.getIPByte());
    if (BACKTRACK) this.backTrack.btiAL = this.backTrack.btiMem0;
    this.nStepCycles--;         // in the absence of any EA calculations, we need deduct only one more cycle
};

/**
 * op=0x25 (AND AX,imm16 or AND EAX,imm32)
 *
 * @this {CPUx86}
 */
X86.opANDAX = function()
{
    this.regEAX = (this.regEAX & ~this.maskData) | X86.fnANDw.call(this, this.regEAX & this.maskData, this.getIPWord());
    if (BACKTRACK) {
        this.backTrack.btiAL = this.backTrack.btiMem0; this.backTrack.btiAH = this.backTrack.btiMem1;
    }
    this.nStepCycles--;         // in the absence of any EA calculations, we need deduct only one more cycle
};

/**
 * op=0x26 (ES:)
 *
 * @this {CPUx86}
 */
X86.opES = function()
{
    this.opFlags |= X86.OPFLAG.SEG | X86.OPFLAG.NOINTR;
    this.segData = this.segStack = this.segES;
    this.nStepCycles -= this.cycleCounts.nOpCyclesPrefix;
};

/**
 * op=0x27 (DAA)
 *
 * @this {CPUx86}
 */
X86.opDAA = function()
{
    let AL = this.regEAX & 0xff;
    let AF = this.getAF();
    let CF = this.getCF();
    if ((AL & 0xf) > 9 || AF) {
        AL += 0x6;
        AF = X86.PS.AF;
    } else {
        AF = 0;
    }
    if (AL > 0x9f || CF) {
        AL += 0x60;
        CF = X86.PS.CF;
    } else {
        CF = 0;
    }
    let b = (AL & 0xff);
    this.regEAX = (this.regEAX & ~0xff) | b;
    this.setLogicResult(b, X86.RESULT.BYTE);
    if (CF) this.setCF(); else this.clearCF();
    if (AF) this.setAF(); else this.clearAF();
    this.nStepCycles -= this.cycleCounts.nOpCyclesAAA;          // AAA and DAA have the same cycle times
};

/**
 * op=0x28 (SUB byte,reg)
 *
 * @this {CPUx86}
 */
X86.opSUBmb = function()
{
    this.decodeModMemByte.call(this, X86.fnSUBb);
};

/**
 * op=0x29 (SUB word,reg)
 *
 * @this {CPUx86}
 */
X86.opSUBmw = function()
{
    this.decodeModMemWord.call(this, X86.fnSUBw);
};

/**
 * op=0x2A (SUB reg,byte)
 *
 * @this {CPUx86}
 */
X86.opSUBrb = function()
{
    this.decodeModRegByte.call(this, X86.fnSUBb);
};

/**
 * op=0x2B (SUB reg,word)
 *
 * @this {CPUx86}
 */
X86.opSUBrw = function()
{
    this.decodeModRegWord.call(this, X86.fnSUBw);
};

/**
 * op=0x2C (SUB AL,imm8)
 *
 * @this {CPUx86}
 */
X86.opSUBALb = function()
{
    this.regEAX = (this.regEAX & ~0xff) | X86.fnSUBb.call(this, this.regEAX & 0xff, this.getIPByte());
    if (BACKTRACK) this.backTrack.btiAL = this.backTrack.btiMem0;
    this.nStepCycles--;         // in the absence of any EA calculations, we need deduct only one more cycle
};

/**
 * op=0x2D (SUB AX,imm16 or SUB EAX,imm32)
 *
 * @this {CPUx86}
 */
X86.opSUBAX = function()
{
    this.regEAX = (this.regEAX & ~this.maskData) | X86.fnSUBw.call(this, this.regEAX & this.maskData, this.getIPWord());
    if (BACKTRACK) {
        this.backTrack.btiAL = this.backTrack.btiMem0; this.backTrack.btiAH = this.backTrack.btiMem1;
    }
    this.nStepCycles--;         // in the absence of any EA calculations, we need deduct only one more cycle
};

/**
 * op=0x2E (CS:)
 *
 * @this {CPUx86}
 */
X86.opCS = function()
{
    this.opFlags |= X86.OPFLAG.SEG | X86.OPFLAG.NOINTR;
    this.segData = this.segStack = this.segCS;
    this.nStepCycles -= this.cycleCounts.nOpCyclesPrefix;
};

/**
 * op=0x2F (DAS)
 *
 * @this {CPUx86}
 */
X86.opDAS = function()
{
    let AL = this.regEAX & 0xff;
    let AF = this.getAF();
    let CF = this.getCF();
    if ((AL & 0xf) > 9 || AF) {
        AL -= 0x6;
        AF = X86.PS.AF;
    } else {
        AF = 0;
    }
    if (AL > 0x9f || CF) {
        AL -= 0x60;
        CF = X86.PS.CF;
    } else {
        CF = 0;
    }
    let b = (AL & 0xff);
    this.regEAX = (this.regEAX & ~0xff) | b;
    this.setLogicResult(b, X86.RESULT.BYTE);
    if (CF) this.setCF(); else this.clearCF();
    if (AF) this.setAF(); else this.clearAF();
    this.nStepCycles -= this.cycleCounts.nOpCyclesAAA;          // AAA and DAS have the same cycle times
};

/**
 * op=0x30 (XOR byte,reg)
 *
 * @this {CPUx86}
 */
X86.opXORmb = function()
{
    this.decodeModMemByte.call(this, X86.fnXORb);
};

/**
 * op=0x31 (XOR word,reg)
 *
 * @this {CPUx86}
 */
X86.opXORmw = function()
{
    this.decodeModMemWord.call(this, X86.fnXORw);
};

/**
 * op=0x32 (XOR reg,byte)
 *
 * @this {CPUx86}
 */
X86.opXORrb = function()
{
    this.decodeModRegByte.call(this, X86.fnXORb);
};

/**
 * op=0x33 (XOR reg,word)
 *
 * @this {CPUx86}
 */
X86.opXORrw = function()
{
    this.decodeModRegWord.call(this, X86.fnXORw);
};

/**
 * op=0x34 (XOR AL,imm8)
 *
 * @this {CPUx86}
 */
X86.opXORALb = function()
{
    this.regEAX = (this.regEAX & ~0xff) | X86.fnXORb.call(this, this.regEAX & 0xff, this.getIPByte());
    if (BACKTRACK) this.backTrack.btiAL = this.backTrack.btiMem0;
    this.nStepCycles--;         // in the absence of any EA calculations, we need deduct only one more cycle
};

/**
 * op=0x35 (XOR AX,imm16 or XOR EAX,imm32)
 *
 * @this {CPUx86}
 */
X86.opXORAX = function()
{
    this.regEAX = (this.regEAX & ~this.maskData) | X86.fnXORw.call(this, this.regEAX & this.maskData, this.getIPWord());
    if (BACKTRACK) {
        this.backTrack.btiAL = this.backTrack.btiMem0; this.backTrack.btiAH = this.backTrack.btiMem1;
    }
    this.nStepCycles--;         // in the absence of any EA calculations, we need deduct only one more cycle
};

/**
 * op=0x36 (SS:)
 *
 * @this {CPUx86}
 */
X86.opSS = function()
{
    this.opFlags |= X86.OPFLAG.SEG | X86.OPFLAG.NOINTR;
    this.segData = this.segStack = this.segSS;      // QUESTION: Is there a case where segStack would not already be segSS? (eg, multiple segment overrides?)
    this.nStepCycles -= this.cycleCounts.nOpCyclesPrefix;
};

/**
 * op=0x37 (AAA)
 *
 * @this {CPUx86}
 */
X86.opAAA = function()
{
    let CF, AF;
    let AL = this.regEAX & 0xff;
    let AH = (this.regEAX >> 8) & 0xff;
    if ((AL & 0xf) > 9 || this.getAF()) {
        AL += 6;
        /*
         * Simulate the fact that the 80286 and higher add 6 to AX rather than AL.
         */
        if (this.model >= X86.MODEL_80286 && AL > 0xff) AH++;
        AH++;
        CF = AF = 1;
    } else {
        CF = AF = 0;
    }
    this.regEAX = (this.regEAX & ~0xffff) | (((AH << 8) | AL) & 0xff0f);
    if (CF) this.setCF(); else this.clearCF();
    if (AF) this.setAF(); else this.clearAF();
    this.nStepCycles -= this.cycleCounts.nOpCyclesAAA;
};

/**
 * op=0x38 (CMP byte,reg)
 *
 * @this {CPUx86}
 */
X86.opCMPmb = function()
{
    this.decodeModMemByte.call(this, X86.fnCMPb);
};

/**
 * op=0x39 (CMP word,reg)
 *
 * @this {CPUx86}
 */
X86.opCMPmw = function()
{
    this.decodeModMemWord.call(this, X86.fnCMPw);
};

/**
 * op=0x3A (CMP reg,byte)
 *
 * @this {CPUx86}
 */
X86.opCMPrb = function()
{
    this.decodeModRegByte.call(this, X86.fnCMPb);
};

/**
 * op=0x3B (CMP reg,word)
 *
 * @this {CPUx86}
 */
X86.opCMPrw = function()
{
    this.decodeModRegWord.call(this, X86.fnCMPw);
};

/**
 * op=0x3C (CMP AL,imm8)
 *
 * @this {CPUx86}
 */
X86.opCMPALb = function()
{
    X86.fnCMPb.call(this, this.regEAX & 0xff, this.getIPByte());
    this.nStepCycles--;         // in the absence of any EA calculations, we need deduct only one more cycle
};

/**
 * op=0x3D (CMP AX,imm16 or CMP EAX,imm32)
 *
 * @this {CPUx86}
 */
X86.opCMPAX = function()
{
    X86.fnCMPw.call(this, this.regEAX & this.maskData, this.getIPWord());
    this.nStepCycles--;         // in the absence of any EA calculations, we need deduct only one more cycle
};

/**
 * op=0x3E (DS:)
 *
 * @this {CPUx86}
 */
X86.opDS = function()
{
    this.opFlags |= X86.OPFLAG.SEG | X86.OPFLAG.NOINTR;
    this.segData = this.segStack = this.segDS;      // QUESTION: Is there a case where segData would not already be segDS? (eg, multiple segment overrides?)
    this.nStepCycles -= this.cycleCounts.nOpCyclesPrefix;
};

/**
 * op=0x3D (AAS)
 *
 * @this {CPUx86}
 */
X86.opAAS = function()
{
    let CF, AF;
    let AL = this.regEAX & 0xff;
    let AH = (this.regEAX >> 8) & 0xff;
    if ((AL & 0xf) > 9 || this.getAF()) {
        AL = (AL - 0x6) & 0xf;
        AH = (AH - 1) & 0xff;
        CF = AF = 1;
    } else {
        CF = AF = 0;
    }
    this.regEAX = (this.regEAX & ~0xffff) | ((AH << 8) | AL);
    if (CF) this.setCF(); else this.clearCF();
    if (AF) this.setAF(); else this.clearAF();
    this.nStepCycles -= this.cycleCounts.nOpCyclesAAA;   // AAA and AAS have the same cycle times
};

/**
 * op=0x40 (INC [E]AX)
 *
 * @this {CPUx86}
 */
X86.opINCAX = function()
{
    this.regEAX = X86.helpINCreg.call(this, this.regEAX);
};

/**
 * op=0x41 (INC [E]CX)
 *
 * @this {CPUx86}
 */
X86.opINCCX = function()
{
    this.regECX = X86.helpINCreg.call(this, this.regECX);
};

/**
 * op=0x42 (INC [E]DX)
 *
 * @this {CPUx86}
 */
X86.opINCDX = function()
{
    this.regEDX = X86.helpINCreg.call(this, this.regEDX);
};

/**
 * op=0x43 (INC [E]BX)
 *
 * @this {CPUx86}
 */
X86.opINCBX = function()
{
    this.regEBX = X86.helpINCreg.call(this, this.regEBX);
};

/**
 * op=0x44 (INC [E]SP)
 *
 * @this {CPUx86}
 */
X86.opINCSP = function()
{
    this.setSP(X86.helpINCreg.call(this, this.getSP()));
};

/**
 * op=0x45 (INC [E]BP)
 *
 * @this {CPUx86}
 */
X86.opINCBP = function()
{
    this.regEBP = X86.helpINCreg.call(this, this.regEBP);
};

/**
 * op=0x46 (INC [E]SI)
 *
 * @this {CPUx86}
 */
X86.opINCSI = function()
{
    this.regESI = X86.helpINCreg.call(this, this.regESI);
};

/**
 * op=0x47 (INC [E]DI)
 *
 * @this {CPUx86}
 */
X86.opINCDI = function()
{
    this.regEDI = X86.helpINCreg.call(this, this.regEDI);
};

/**
 * op=0x48 (DEC [E]AX)
 *
 * @this {CPUx86}
 */
X86.opDECAX = function()
{
    this.regEAX = X86.helpDECreg.call(this, this.regEAX);
};

/**
 * op=0x49 (DEC [E]CX)
 *
 * @this {CPUx86}
 */
X86.opDECCX = function()
{
    this.regECX = X86.helpDECreg.call(this, this.regECX);
};

/**
 * op=0x4A (DEC [E]DX)
 *
 * @this {CPUx86}
 */
X86.opDECDX = function()
{
    this.regEDX = X86.helpDECreg.call(this, this.regEDX);
};

/**
 * op=0x4B (DEC [E]BX)
 *
 * @this {CPUx86}
 */
X86.opDECBX = function()
{
    this.regEBX = X86.helpDECreg.call(this, this.regEBX);
};

/**
 * op=0x4C (DEC [E]SP)
 *
 * @this {CPUx86}
 */
X86.opDECSP = function()
{
    this.setSP(X86.helpDECreg.call(this, this.getSP()));
};

/**
 * op=0x4D (DEC [E]BP)
 *
 * @this {CPUx86}
 */
X86.opDECBP = function()
{
    this.regEBP = X86.helpDECreg.call(this, this.regEBP);
};

/**
 * op=0x4E (DEC [E]SI)
 *
 * @this {CPUx86}
 */
X86.opDECSI = function()
{
    this.regESI = X86.helpDECreg.call(this, this.regESI);
};

/**`
 * op=0x4F (DEC [E]DI)
 *
 * @this {CPUx86}
 */
X86.opDECDI = function()
{
    this.regEDI = X86.helpDECreg.call(this, this.regEDI);
};

/**
 * op=0x50 (PUSH [E]AX)
 *
 * @this {CPUx86}
 */
X86.opPUSHAX = function()
{
    if (BACKTRACK) {
        this.backTrack.btiMem0 = this.backTrack.btiAL; this.backTrack.btiMem1 = this.backTrack.btiAH;
    }
    this.pushWord(this.regEAX & this.maskData);
    this.nStepCycles -= this.cycleCounts.nOpCyclesPushReg;
};

/**
 * op=0x51 (PUSH [E]CX)
 *
 * @this {CPUx86}
 */
X86.opPUSHCX = function()
{
    if (BACKTRACK) {
        this.backTrack.btiMem0 = this.backTrack.btiCL; this.backTrack.btiMem1 = this.backTrack.btiCH;
    }
    this.pushWord(this.regECX & this.maskData);
    this.nStepCycles -= this.cycleCounts.nOpCyclesPushReg;
};

/**
 * op=0x52 (PUSH [E]DX)
 *
 * @this {CPUx86}
 */
X86.opPUSHDX = function()
{
    if (BACKTRACK) {
        this.backTrack.btiMem0 = this.backTrack.btiDL; this.backTrack.btiMem1 = this.backTrack.btiDH;
    }
    this.pushWord(this.regEDX & this.maskData);
    this.nStepCycles -= this.cycleCounts.nOpCyclesPushReg;
};

/**
 * op=0x53 (PUSH [E]BX)
 *
 * @this {CPUx86}
 */
X86.opPUSHBX = function()
{
    if (BACKTRACK) {
        this.backTrack.btiMem0 = this.backTrack.btiBL; this.backTrack.btiMem1 = this.backTrack.btiBH;
    }
    this.pushWord(this.regEBX & this.maskData);
    this.nStepCycles -= this.cycleCounts.nOpCyclesPushReg;
};

/**
 * op=0x54 (PUSH SP)
 *
 * NOTE: Having an accurate implementation of "PUSH SP" for the 8086/8088 isn't just a nice idea, it affects real
 * code.  Case in point: early Microsoft C floating-point libraries relied on "PUSH SP" behavior to quickly determine
 * whether an 8088 (and therefore presumably an 8087) or an 80286 (and presumably an 80287) was being used; eg:
 *
 *      &0910:1E82 D93E1709        FSTCW    WORD [0917]
 *      &0910:1E86 CD3D            INT      3D
 *      &0E4E:06D3 50              PUSH     AX
 *      &0E4E:06D4 B83DA2          MOV      AX,A23D
 *      &0E4E:06D7 EB04            JMP      06DD
 *      &0E4E:06DD 55              PUSH     BP
 *      &0E4E:06DE 1E              PUSH     DS
 *      &0E4E:06DF 56              PUSH     SI
 *      &0E4E:06E0 8BEC            MOV      BP,SP
 *      &0E4E:06E2 C57608          LDS      SI,[BP+08]
 *      &0E4E:06E5 4E              DEC      SI
 *      &0E4E:06E6 4E              DEC      SI
 *      &0E4E:06E7 897608          MOV      [BP+08],SI
 *      &0E4E:06EA 2904            SUB      [SI],AX
 *      &0E4E:06EC 53              PUSH     BX
 *      &0E4E:06ED 33DB            XOR      BX,BX
 *      &0E4E:06EF 54              PUSH     SP          ; beginning of processor check
 *      &0E4E:06F0 58              POP      AX
 *      &0E4E:06F1 3BC4            CMP      AX,SP
 *      &0E4E:06F3 7528            JNZ      071D        ; jump if 8086/8088/80186/80188, no jump if 80286 or later
 *      &0E4E:06F5 8B4001          MOV      AX,[BX+SI+01]
 *      &0E4E:06F8 25FB30          AND      AX,30FB
 *      &0E4E:06FB 3DD930          CMP      AX,30D9
 *      &0E4E:06FE 7507            JNZ      0707
 *      &0E4E:0700 8A4002          MOV      AL,[BX+SI+02]
 *      &0E4E:0703 3CF0            CMP      AL,F0
 *      &0E4E:0705 7216            JC       071D
 *      &0E4E:0707 8B4001          MOV      AX,[BX+SI+01]
 *      &0E4E:070A 25FFFE          AND      AX,FEFF
 *      &0E4E:070D 3DDBE2          CMP      AX,E2DB
 *      &0E4E:0710 740B            JZ       071D
 *      &0E4E:0712 8B4001          MOV      AX,[BX+SI+01]
 *      &0E4E:0715 3DDFE0          CMP      AX,E0DF
 *      &0E4E:0718 7403            JZ       071D
 *      &0E4E:071A C60490          MOV      [SI],90
 *      &0E4E:071D 5B              POP      BX
 *      &0E4E:071E 5E              POP      SI
 *      &0E4E:071F 1F              POP      DS
 *      &0E4E:0720 5D              POP      BP
 *      &0E4E:0721 58              POP      AX
 *      &0E4E:0722 CF              IRET
 *
 * @this {CPUx86}
 */
X86.opPUSHSP_8086 = function()
{
    let w = (this.getSP() - 2) & 0xffff;
    this.pushWord(w);
    this.nStepCycles -= this.cycleCounts.nOpCyclesPushReg;
};

/**
 * op=0x54 (PUSH [E]SP)
 *
 * @this {CPUx86}
 */
X86.opPUSHSP = function()
{
    this.pushWord(this.getSP() & this.maskData);
    this.nStepCycles -= this.cycleCounts.nOpCyclesPushReg;
};

/**
 * op=0x55 (PUSH [E]BP)
 *
 * @this {CPUx86}
 */
X86.opPUSHBP = function()
{
    if (BACKTRACK) {
        this.backTrack.btiMem0 = this.backTrack.btiBPLo; this.backTrack.btiMem1 = this.backTrack.btiBPHi;
    }
    this.pushWord(this.regEBP & this.maskData);
    this.nStepCycles -= this.cycleCounts.nOpCyclesPushReg;
};

/**
 * op=0x56 (PUSH [E]SI)
 *
 * @this {CPUx86}
 */
X86.opPUSHSI = function()
{
    if (BACKTRACK) {
        this.backTrack.btiMem0 = this.backTrack.btiSILo; this.backTrack.btiMem1 = this.backTrack.btiSIHi;
    }
    this.pushWord(this.regESI & this.maskData);
    this.nStepCycles -= this.cycleCounts.nOpCyclesPushReg;
};

/**
 * op=0x57 (PUSH [E]DI)
 *
 * @this {CPUx86}
 */
X86.opPUSHDI = function()
{
    if (BACKTRACK) {
        this.backTrack.btiMem0 = this.backTrack.btiDILo; this.backTrack.btiMem1 = this.backTrack.btiDIHi;
    }
    this.pushWord(this.regEDI & this.maskData);
    this.nStepCycles -= this.cycleCounts.nOpCyclesPushReg;
};

/**
 * op=0x58 (POP [E]AX)
 *
 * @this {CPUx86}
 */
X86.opPOPAX = function()
{
    this.regEAX = (this.regEAX & ~this.maskData) | this.popWord();
    if (BACKTRACK) {
        this.backTrack.btiAL = this.backTrack.btiMem0; this.backTrack.btiAH = this.backTrack.btiMem1;
    }
    this.nStepCycles -= this.cycleCounts.nOpCyclesPopReg;
};

/**
 * op=0x59 (POP [E]CX)
 *
 * @this {CPUx86}
 */
X86.opPOPCX = function()
{
    this.regECX = (this.regECX & ~this.maskData) | this.popWord();
    if (BACKTRACK) {
        this.backTrack.btiCL = this.backTrack.btiMem0; this.backTrack.btiCH = this.backTrack.btiMem1;
    }
    this.nStepCycles -= this.cycleCounts.nOpCyclesPopReg;
};

/**
 * op=0x5A (POP [E]DX)
 *
 * @this {CPUx86}
 */
X86.opPOPDX = function()
{
    this.regEDX = (this.regEDX & ~this.maskData) | this.popWord();
    if (BACKTRACK) {
        this.backTrack.btiDL = this.backTrack.btiMem0; this.backTrack.btiDH = this.backTrack.btiMem1;
    }
    this.nStepCycles -= this.cycleCounts.nOpCyclesPopReg;
};

/**
 * op=0x5B (POP [E]BX)
 *
 * @this {CPUx86}
 */
X86.opPOPBX = function()
{
    this.regEBX = (this.regEBX & ~this.maskData) | this.popWord();
    if (BACKTRACK) {
        this.backTrack.btiBL = this.backTrack.btiMem0; this.backTrack.btiBH = this.backTrack.btiMem1;
    }
    this.nStepCycles -= this.cycleCounts.nOpCyclesPopReg;
};

/**
 * op=0x5C (POP [E]SP)
 *
 * @this {CPUx86}
 */
X86.opPOPSP = function()
{
    this.setSP((this.getSP() & ~this.maskData) | this.popWord());
    this.nStepCycles -= this.cycleCounts.nOpCyclesPopReg;
};

/**
 * op=0x5D (POP [E]BP)
 *
 * @this {CPUx86}
 */
X86.opPOPBP = function()
{
    this.regEBP = (this.regEBP & ~this.maskData) | this.popWord();
    if (BACKTRACK) {
        this.backTrack.btiBPLo = this.backTrack.btiMem0; this.backTrack.btiBPHi = this.backTrack.btiMem1;
    }
    this.nStepCycles -= this.cycleCounts.nOpCyclesPopReg;
};

/**
 * op=0x5E (POP [E]SI)
 *
 * @this {CPUx86}
 */
X86.opPOPSI = function()
{
    this.regESI = (this.regESI & ~this.maskData) | this.popWord();
    if (BACKTRACK) {
        this.backTrack.btiSILo = this.backTrack.btiMem0; this.backTrack.btiSIHi = this.backTrack.btiMem1;
    }
    this.nStepCycles -= this.cycleCounts.nOpCyclesPopReg;
};

/**
 * op=0x5F (POP [E]DI)
 *
 * @this {CPUx86}
 */
X86.opPOPDI = function()
{
    this.regEDI = (this.regEDI & ~this.maskData) | this.popWord();
    if (BACKTRACK) {
        this.backTrack.btiDILo = this.backTrack.btiMem0; this.backTrack.btiDIHi = this.backTrack.btiMem1;
    }
    this.nStepCycles -= this.cycleCounts.nOpCyclesPopReg;
};

/**
 * op=0x60 (PUSHA) (80186/80188 and up)
 *
 * @this {CPUx86}
 */
X86.opPUSHA = function()
{
    /*
     * Any operation that performs multiple stack modifications must snapshot regLSP first.
     */
    this.opLSP = this.regLSP;

    /*
     * TODO: regLSP needs to be pre-bounds-checked against regLSPLimitLow
     */
    let temp = this.getSP() & this.maskData;
    if (BACKTRACK) {
        this.backTrack.btiMem0 = this.backTrack.btiAL; this.backTrack.btiMem1 = this.backTrack.btiAH;
    }
    this.pushWord(this.regEAX & this.maskData);
    if (BACKTRACK) {
        this.backTrack.btiMem0 = this.backTrack.btiCL; this.backTrack.btiMem1 = this.backTrack.btiCH;
    }
    this.pushWord(this.regECX & this.maskData);
    if (BACKTRACK) {
        this.backTrack.btiMem0 = this.backTrack.btiDL; this.backTrack.btiMem1 = this.backTrack.btiDH;
    }
    this.pushWord(this.regEDX & this.maskData);
    if (BACKTRACK) {
        this.backTrack.btiMem0 = this.backTrack.btiBL; this.backTrack.btiMem1 = this.backTrack.btiBH;
    }
    this.pushWord(this.regEBX & this.maskData);
    this.pushWord(temp);
    if (BACKTRACK) {
        this.backTrack.btiMem0 = this.backTrack.btiBPLo; this.backTrack.btiMem1 = this.backTrack.btiBPHi;
    }
    this.pushWord(this.regEBP & this.maskData);
    if (BACKTRACK) {
        this.backTrack.btiMem0 = this.backTrack.btiSILo; this.backTrack.btiMem1 = this.backTrack.btiSIHi;
    }
    this.pushWord(this.regESI & this.maskData);
    if (BACKTRACK) {
        this.backTrack.btiMem0 = this.backTrack.btiDILo; this.backTrack.btiMem1 = this.backTrack.btiDIHi;
    }
    this.pushWord(this.regEDI & this.maskData);
    this.nStepCycles -= this.cycleCounts.nOpCyclesPushAll;

    this.opLSP = X86.ADDR_INVALID;
};

/**
 * op=0x61 (POPA) (80186/80188 and up)
 *
 * @this {CPUx86}
 */
X86.opPOPA = function()
{
    /*
     * Any operation that performs multiple stack modifications must snapshot regLSP first.
     */
    this.opLSP = this.regLSP;

    this.regEDI = (this.regEDI & ~this.maskData) | this.popWord();
    if (BACKTRACK) {
        this.backTrack.btiDILo = this.backTrack.btiMem0; this.backTrack.btiDIHi = this.backTrack.btiMem1;
    }
    this.regESI = (this.regESI & ~this.maskData) | this.popWord();
    if (BACKTRACK) {
        this.backTrack.btiSILo = this.backTrack.btiMem0; this.backTrack.btiSIHi = this.backTrack.btiMem1;
    }
    this.regEBP = (this.regEBP & ~this.maskData) | this.popWord();
    if (BACKTRACK) {
        this.backTrack.btiBPLo = this.backTrack.btiMem0; this.backTrack.btiBPHi = this.backTrack.btiMem1;
    }
    /*
     * TODO: regLSP needs to be pre-bounds-checked against regLSPLimit at the start
     */
    this.setSP(this.getSP() + this.sizeData);
    // this.regLSP += (I386? this.sizeData : 2);
    this.regEBX = (this.regEBX & ~this.maskData) | this.popWord();
    if (BACKTRACK) {
        this.backTrack.btiBL = this.backTrack.btiMem0; this.backTrack.btiBH = this.backTrack.btiMem1;
    }
    this.regEDX = (this.regEDX & ~this.maskData) | this.popWord();
    if (BACKTRACK) {
        this.backTrack.btiDL = this.backTrack.btiMem0; this.backTrack.btiDH = this.backTrack.btiMem1;
    }
    this.regECX = (this.regECX & ~this.maskData) | this.popWord();
    if (BACKTRACK) {
        this.backTrack.btiCL = this.backTrack.btiMem0; this.backTrack.btiCH = this.backTrack.btiMem1;
    }
    this.regEAX = (this.regEAX & ~this.maskData) | this.popWord();
    if (BACKTRACK) {
        this.backTrack.btiAL = this.backTrack.btiMem0; this.backTrack.btiAH = this.backTrack.btiMem1;
    }
    this.nStepCycles -= this.cycleCounts.nOpCyclesPopAll;

    this.opLSP = X86.ADDR_INVALID;
};

/**
 * op=0x62 (BOUND reg,word) (80186/80188 and up)
 *
 * @this {CPUx86}
 */
X86.opBOUND = function()
{
    this.decodeModRegWord.call(this, X86.fnBOUND);
};

/**
 * op=0x63 (ARPL word,reg) (80286 and up)
 *
 * @this {CPUx86}
 */
X86.opARPL = function()
{
    /*
     * ARPL is one of several protected-mode instructions that are meaningless and not allowed in either real-mode
     * or V86-mode; others include LAR, LSL, VERR and VERW.  More meaningful but potentially harmful protected-mode
     * instructions that ARE allowed in real-mode but NOT in V86-mode include LIDT, LGDT, LMSW, CLTS, HLT, and
     * control register MOV instructions.
     *
     * ARPL is somewhat more noteworthy because enhanced-mode Windows (going back to at least Windows 3.00, and
     * possibly even the earliest versions of Windows/386) selected the ARPL opcode as a controlled means of exiting
     * V86-mode via the UD_FAULT exception.  Windows would use the same ARPL for all controlled exits, using different
     * segment:offset pointers to the ARPL to differentiate them.  ARPL was probably chosen because it could trigger
     * a UD_FAULT with a single byte (0x63); any subsequent address bytes would be irrelevant.
     *
     * Which is WHY we must perform the CPU mode tests below rather than in the fnARPL() worker; otherwise we could
     * generate additional (bogus) faults, based on the address of the first operand.
     *
     * TODO: You may have noticed that setProtMode() already swaps out a 0x0F opcode dispatch table for another based
     * on the mode, because none of the "GRP6" 0x0F opcodes (eg, SLDT, STR, LLDT, LTR, VERR and VERW) are allowed in
     * real-mode, and it was easy to swap all those handlers in/out with a single update.  We've extended that particular
     * swap to include V86-mode as well, but we might want to consider swapping out more opcode handlers in a similar
     * fashion, instead of using these in-line mode tests.
     */
    if (!(this.regCR0 & X86.CR0.MSW.PE) || I386 && (this.regPS & X86.PS.VM)) {
        X86.opInvalid.call(this);
        return;
    }
    this.decodeModMemWord.call(this, X86.fnARPL);
};

/**
 * op=0x64 (FS:)
 *
 * @this {CPUx86}
 */
X86.opFS = function()
{
    this.opFlags |= X86.OPFLAG.SEG | X86.OPFLAG.NOINTR;
    this.segData = this.segStack = this.segFS;
    this.nStepCycles -= this.cycleCounts.nOpCyclesPrefix;
};

/**
 * op=0x65 (GS:)
 *
 * @this {CPUx86}
 */
X86.opGS = function()
{
    this.opFlags |= X86.OPFLAG.SEG | X86.OPFLAG.NOINTR;
    this.segData = this.segStack = this.segGS;
    this.nStepCycles -= this.cycleCounts.nOpCyclesPrefix;
};

/**
 * op=0x66 (OS:) (80386 and up)
 *
 * TODO: Review other effective operand-size criteria, cycle count, etc.
 *
 * @this {CPUx86}
 */
X86.opOS = function()
{
    if (I386) {
        /*
         * See opAS() for a discussion of multiple prefixes, which applies equally to both
         * operand-size and address-size prefixes.
         *
         * The simple fix here is to skip the bulk of the operation if the prefix is redundant.
         */
        this.opFlags |= X86.OPFLAG.DATASIZE;
        if (!(this.opPrefixes & X86.OPFLAG.DATASIZE)) {
            this.sizeData ^= 0x6;               // that which is 2 shall become 4, and vice versa
            this.maskData ^= (0xffff0000|0);    // that which is 0x0000ffff shall become 0xffffffff, and vice versa
            this.updateDataSize();
        }
        this.nStepCycles -= this.cycleCounts.nOpCyclesPrefix;
    }
};

/**
 * op=0x67 (AS:) (80386 and up)
 *
 * TODO: Review other effective address-size criteria, cycle count, etc.
 *
 * @this {CPUx86}
 */
X86.opAS = function()
{
    if (I386) {
        /*
         * Live and learn: multiple address-size prefixes can and do occur on a single instruction,
         * and contrary to my original assumption that the prefixes act independently, they do not.
         * During Windows 95 SETUP, the following instruction is executed:
         *
         *      06AF:1B4D 67672E          CS:
         *      06AF:1B50 FFA25A1B        JMP      [BP+SI+1B5A]
         *
         * which is in fact:
         *
         *      06AF:1B4D 67672E          CS:
         *      06AF:1B50 FFA25A1B0000    JMP      [EDX+00001B5A]
         *
         * The other interesting question is: why/how did this instruction get encoded that way?
         * All I can say is, there were no explicit prefixes in the source (BSG.ASM), so we'll chalk
         * it up to a glitch in MASM.
         *
         * The simple fix here is to skip the bulk of the operation if the prefix is redundant.
         */
        this.opFlags |= X86.OPFLAG.ADDRSIZE;
        if (!(this.opPrefixes & X86.OPFLAG.ADDRSIZE)) {
            this.sizeAddr ^= 0x06;              // that which is 2 shall become 4, and vice versa
            this.maskAddr ^= (0xffff0000|0);    // that which is 0x0000ffff shall become 0xffffffff, and vice versa
            this.updateAddrSize();
        }
        this.nStepCycles -= this.cycleCounts.nOpCyclesPrefix;
    }
};

/**
 * op=0x68 (PUSH imm) (80186/80188 and up)
 *
 * @this {CPUx86}
 */
X86.opPUSHn = function()
{
    this.pushWord(this.getIPWord());
    this.nStepCycles -= this.cycleCounts.nOpCyclesPushReg;
};

/**
 * op=0x69 (IMUL reg,word,imm) (80186/80188 and up)
 *
 * @this {CPUx86}
 */
X86.opIMULn = function()
{
    this.decodeModRegWord.call(this, X86.fnIMULn);
};

/**
 * op=0x6A (PUSH imm8) (80186/80188 and up)
 *
 * @this {CPUx86}
 */
X86.opPUSH8 = function()
{
    if (BACKTRACK) this.backTrack.btiMem1 = 0;
    this.pushWord(this.getIPDisp());
    this.nStepCycles -= this.cycleCounts.nOpCyclesPushReg;
};

/**
 * op=0x6B (IMUL reg,word,imm8) (80186/80188 and up)
 *
 * @this {CPUx86}
 */
X86.opIMUL8 = function()
{
    this.decodeModRegWord.call(this, X86.fnIMUL8);
};

/**
 * op=0x6C (INSB) (80186/80188 and up)
 *
 * NOTE: Segment overrides are ignored for this instruction, so we must use segES instead of segData.
 *
 * @this {CPUx86}
 */
X86.opINSb = function()
{
    let nReps = 1;
    let nDelta = 0;
    let maskAddr = this.maskAddr;

    /*
     * NOTE: 5 + 4n is the cycle time for the 80286; the 80186/80188 has different values: 14 cycles for
     * an unrepeated INS, and 8 + 8n for a repeated INS.  However, accurate cycle times for the 80186/80188 is
     * low priority.
     */
    let nCycles = 5;

    /*
     * The (normal) REP prefix, if used, is REPNZ (0xf2), but either one works....
     */
    if (this.opPrefixes & (X86.OPFLAG.REPZ | X86.OPFLAG.REPNZ)) {
        nReps = this.regECX & maskAddr;
        nDelta = 1;
        if (this.opPrefixes & X86.OPFLAG.REPEAT) nCycles = 4;
    }

    if (nReps--) {
        let port = this.regEDX & 0xffff;
        if (!this.checkIOPM(port, 1, true)) return;
        let b = this.bus.checkPortInputNotify(port, 1, this.regLIP - nDelta - 1);
        this.setSOByte(this.segES, this.regEDI & maskAddr, b);
        /*
         * helpFault() throws exceptions now, so inline checks of X86.OPFLAG.FAULT should no longer be necessary.
         *
         *      if (this.opFlags & X86.OPFLAG.FAULT) return;
         */
        if (BACKTRACK) this.backTrack.btiMem0 = this.backTrack.btiIO;
        this.regEDI = (this.regEDI & ~maskAddr) | ((this.regEDI + ((this.regPS & X86.PS.DF)? -1 : 1)) & maskAddr);
        this.regECX = (this.regECX & ~maskAddr) | ((this.regECX - nDelta) & maskAddr);
        this.nStepCycles -= nCycles;
        if (nReps) this.rewindIP();
    }
};

/**
 * op=0x6D (INSW) (80186/80188 and up)
 *
 * NOTE: Segment overrides are ignored for this instruction, so we must use segDS instead of segData.
 *
 * @this {CPUx86}
 */
X86.opINSw = function()
{
    let nReps = 1;
    let nDelta = 0;
    let maskAddr = this.maskAddr;

    /*
     * NOTE: 5 + 4n is the cycle time for the 80286; the 80186/80188 has different values: 14 cycles for
     * an unrepeated INS, and 8 + 8n for a repeated INS.  However, accurate cycle times for the 80186/80188 is
     * low priority.
     */
    let nCycles = 5;

    /*
     * The (normal) REP prefix, if used, is REPNZ (0xf2), but either one works....
     */
    if (this.opPrefixes & (X86.OPFLAG.REPZ | X86.OPFLAG.REPNZ)) {
        nReps = this.regECX & maskAddr;
        nDelta = 1;
        if (this.opPrefixes & X86.OPFLAG.REPEAT) nCycles = 4;
    }
    if (nReps--) {
        let port = this.regEDX & 0xffff;
        if (!this.checkIOPM(port, this.sizeData, true)) return;
        let w = this.bus.checkPortInputNotify(port, this.sizeData, this.regLIP - nDelta - 1);
        if (BACKTRACK) {
            this.backTrack.btiMem0 = this.backTrack.btiIO;
            this.backTrack.btiMem1 = this.backTrack.btiIO;
        }
        this.setSOWord(this.segES, this.regEDI & maskAddr, w);
        /*
         * helpFault() throws exceptions now, so inline checks of X86.OPFLAG.FAULT should no longer be necessary.
         *
         *      if (this.opFlags & X86.OPFLAG.FAULT) return;
         */
        this.regEDI = (this.regEDI & ~maskAddr) | ((this.regEDI + ((this.regPS & X86.PS.DF)? -this.sizeData : this.sizeData)) & maskAddr);
        this.regECX = (this.regECX & ~maskAddr) | ((this.regECX - nDelta) & maskAddr);
        this.nStepCycles -= nCycles;
        if (nReps) this.rewindIP();
    }
};

/**
 * op=0x6E (OUTSB) (80186/80188 and up)
 *
 * NOTE: Segment overrides are ignored for this instruction, so we must use segDS instead of segData.
 *
 * @this {CPUx86}
 */
X86.opOUTSb = function()
{
    let nReps = 1;
    let nDelta = 0;
    let maskAddr = this.maskAddr;

    /*
     * NOTE: 5 + 4n is the cycle time for the 80286; the 80186/80188 has different values: 14 cycles for
     * an unrepeated INS, and 8 + 8n for a repeated INS.  TODO: Fix this someday.
     */
    let nCycles = 5;

    /*
     * The (normal) REP prefix, if used, is REPNZ (0xf2), but either one works....
     */
    if (this.opPrefixes & (X86.OPFLAG.REPZ | X86.OPFLAG.REPNZ)) {
        nReps = this.regECX & maskAddr;
        nDelta = 1;
        if (this.opPrefixes & X86.OPFLAG.REPEAT) nCycles = 4;
    }
    if (nReps--) {
        let port = this.regEDX & 0xffff;
        if (!this.checkIOPM(port, 1, false)) return;
        let b = this.getSOByte(this.segDS, this.regESI & maskAddr);
        /*
         * helpFault() throws exceptions now, so inline checks of X86.OPFLAG.FAULT should no longer be necessary.
         *
         *      if (this.opFlags & X86.OPFLAG.FAULT) return;
         */
        if (BACKTRACK) this.backTrack.btiIO = this.backTrack.btiMem0;
        this.bus.checkPortOutputNotify(port, 1, b, this.regLIP - nDelta - 1);
        this.regESI = (this.regESI & ~maskAddr) | ((this.regESI + ((this.regPS & X86.PS.DF)? -1 : 1)) & maskAddr);
        this.regECX = (this.regECX & ~maskAddr) | ((this.regECX - nDelta) & maskAddr);
        this.nStepCycles -= nCycles;
        if (nReps) this.rewindIP();
    }
};

/**
 * op=0x6F (OUTSW) (80186/80188 and up)
 *
 * NOTE: Segment overrides are ignored for this instruction, so we must use segDS instead of segData.
 *
 * @this {CPUx86}
 */
X86.opOUTSw = function()
{
    let nReps = 1;
    let nDelta = 0;
    let maskAddr = this.maskAddr;

    /*
     * NOTE: 5 + 4n is the cycle time for the 80286; the 80186/80188 has different values: 14 cycles for
     * an unrepeated INS, and 8 + 8n for a repeated INS.  TODO: Fix this someday.
     */
    let nCycles = 5;

    /*
     * The (normal) REP prefix, if used, is REPNZ (0xf2), but either one works....
     */
    if (this.opPrefixes & (X86.OPFLAG.REPZ | X86.OPFLAG.REPNZ)) {
        nReps = this.regECX & maskAddr;
        nDelta = 1;
        if (this.opPrefixes & X86.OPFLAG.REPEAT) nCycles = 4;
    }
    if (nReps--) {
        let w = this.getSOWord(this.segDS, this.regESI & maskAddr);
        /*
         * helpFault() throws exceptions now, so inline checks of X86.OPFLAG.FAULT should no longer be necessary.
         *
         *      if (this.opFlags & X86.OPFLAG.FAULT) return;
         */
        let port = this.regEDX & 0xffff;
        if (!this.checkIOPM(port, this.sizeData, false)) return;
        if (BACKTRACK) {
            this.backTrack.btiIO = this.backTrack.btiMem0;
            this.backTrack.btiIO = this.backTrack.btiMem1;
        }
        this.bus.checkPortOutputNotify(port, this.sizeData, w, this.regLIP - nDelta - 1);
        this.regESI = (this.regESI & ~maskAddr) | ((this.regESI + ((this.regPS & X86.PS.DF)? -this.sizeData : this.sizeData)) & maskAddr);
        this.regECX = (this.regECX & ~maskAddr) | ((this.regECX - nDelta) & maskAddr);
        this.nStepCycles -= nCycles;
        if (nReps) this.rewindIP();
    }
};

/**
 * op=0x70 (JO disp)
 *
 * @this {CPUx86}
 */
X86.opJO = function()
{
    let disp = this.getIPDisp();
    if (this.getOF()) {
        this.setIP(this.getIP() + disp);
        this.nStepCycles -= this.cycleCounts.nOpCyclesJmpC;
        return;
    }
    this.nStepCycles -= this.cycleCounts.nOpCyclesJmpCFall;
};

/**
 * op=0x71 (JNO disp)
 *
 * @this {CPUx86}
 */
X86.opJNO = function()
{
    let disp = this.getIPDisp();
    if (!this.getOF()) {
        this.setIP(this.getIP() + disp);
        this.nStepCycles -= this.cycleCounts.nOpCyclesJmpC;
        return;
    }
    this.nStepCycles -= this.cycleCounts.nOpCyclesJmpCFall;
};

/**
 * op=0x72 (JC disp, aka JB disp)
 *
 * @this {CPUx86}
 */
X86.opJC = function()
{
    let disp = this.getIPDisp();
    if (this.getCF()) {
        this.setIP(this.getIP() + disp);
        this.nStepCycles -= this.cycleCounts.nOpCyclesJmpC;
        return;
    }
    this.nStepCycles -= this.cycleCounts.nOpCyclesJmpCFall;
};

/**
 * op=0x73 (JNC disp, aka JAE disp)
 *
 * @this {CPUx86}
 */
X86.opJNC = function()
{
    let disp = this.getIPDisp();
    if (!this.getCF()) {
        this.setIP(this.getIP() + disp);
        this.nStepCycles -= this.cycleCounts.nOpCyclesJmpC;
        return;
    }
    this.nStepCycles -= this.cycleCounts.nOpCyclesJmpCFall;
};

/**
 * op=0x74 (JZ disp)
 *
 * @this {CPUx86}
 */
X86.opJZ = function()
{
    let disp = this.getIPDisp();
    if (this.getZF()) {
        this.setIP(this.getIP() + disp);
        this.nStepCycles -= this.cycleCounts.nOpCyclesJmpC;
        return;
    }
    this.nStepCycles -= this.cycleCounts.nOpCyclesJmpCFall;
};

/**
 * op=0x75 (JNZ disp)
 *
 * @this {CPUx86}
 */
X86.opJNZ = function()
{
    let disp = this.getIPDisp();
    if (!this.getZF()) {
        this.setIP(this.getIP() + disp);
        this.nStepCycles -= this.cycleCounts.nOpCyclesJmpC;
        return;
    }
    this.nStepCycles -= this.cycleCounts.nOpCyclesJmpCFall;
};

/**
 * op=0x76 (JBE disp)
 *
 * @this {CPUx86}
 */
X86.opJBE = function()
{
    let disp = this.getIPDisp();
    if (this.getCF() || this.getZF()) {
        this.setIP(this.getIP() + disp);
        this.nStepCycles -= this.cycleCounts.nOpCyclesJmpC;
        return;
    }
    this.nStepCycles -= this.cycleCounts.nOpCyclesJmpCFall;
};

/**
 * op=0x77 (JNBE disp, JA disp)
 *
 * @this {CPUx86}
 */
X86.opJNBE = function()
{
    let disp = this.getIPDisp();
    if (!this.getCF() && !this.getZF()) {
        this.setIP(this.getIP() + disp);
        this.nStepCycles -= this.cycleCounts.nOpCyclesJmpC;
        return;
    }
    this.nStepCycles -= this.cycleCounts.nOpCyclesJmpCFall;
};

/**
 * op=0x78 (JS disp)
 *
 * @this {CPUx86}
 */
X86.opJS = function()
{
    let disp = this.getIPDisp();
    if (this.getSF()) {
        this.setIP(this.getIP() + disp);
        this.nStepCycles -= this.cycleCounts.nOpCyclesJmpC;
        return;
    }
    this.nStepCycles -= this.cycleCounts.nOpCyclesJmpCFall;
};

/**
 * op=0x79 (JNS disp)
 *
 * @this {CPUx86}
 */
X86.opJNS = function()
{
    let disp = this.getIPDisp();
    if (!this.getSF()) {
        this.setIP(this.getIP() + disp);
        this.nStepCycles -= this.cycleCounts.nOpCyclesJmpC;
        return;
    }
    this.nStepCycles -= this.cycleCounts.nOpCyclesJmpCFall;
};

/**
 * op=0x7A (JP disp)
 *
 * @this {CPUx86}
 */
X86.opJP = function()
{
    let disp = this.getIPDisp();
    if (this.getPF()) {
        this.setIP(this.getIP() + disp);
        this.nStepCycles -= this.cycleCounts.nOpCyclesJmpC;
        return;
    }
    this.nStepCycles -= this.cycleCounts.nOpCyclesJmpCFall;
};

/**
 * op=0x7B (JNP disp)
 *
 * @this {CPUx86}
 */
X86.opJNP = function()
{
    let disp = this.getIPDisp();
    if (!this.getPF()) {
        this.setIP(this.getIP() + disp);
        this.nStepCycles -= this.cycleCounts.nOpCyclesJmpC;
        return;
    }
    this.nStepCycles -= this.cycleCounts.nOpCyclesJmpCFall;
};

/**
 * op=0x7C (JL disp)
 *
 * @this {CPUx86}
 */
X86.opJL = function()
{
    let disp = this.getIPDisp();
    if (!this.getSF() != !this.getOF()) {
        this.setIP(this.getIP() + disp);
        this.nStepCycles -= this.cycleCounts.nOpCyclesJmpC;
        return;
    }
    this.nStepCycles -= this.cycleCounts.nOpCyclesJmpCFall;
};

/**
 * op=0x7D (JNL disp, aka JGE disp)
 *
 * @this {CPUx86}
 */
X86.opJNL = function()
{
    let disp = this.getIPDisp();
    if (!this.getSF() == !this.getOF()) {
        this.setIP(this.getIP() + disp);
        this.nStepCycles -= this.cycleCounts.nOpCyclesJmpC;
        return;
    }
    this.nStepCycles -= this.cycleCounts.nOpCyclesJmpCFall;
};

/**
 * op=0x7E (JLE disp)
 *
 * @this {CPUx86}
 */
X86.opJLE = function()
{
    let disp = this.getIPDisp();
    if (this.getZF() || !this.getSF() != !this.getOF()) {
        this.setIP(this.getIP() + disp);
        this.nStepCycles -= this.cycleCounts.nOpCyclesJmpC;
        return;
    }
    this.nStepCycles -= this.cycleCounts.nOpCyclesJmpCFall;
};

/**
 * op=0x7F (JNLE disp, aka JG disp)
 *
 * @this {CPUx86}
 */
X86.opJNLE = function()
{
    let disp = this.getIPDisp();
    if (!this.getZF() && !this.getSF() == !this.getOF()) {
        this.setIP(this.getIP() + disp);
        this.nStepCycles -= this.cycleCounts.nOpCyclesJmpC;
        return;
    }
    this.nStepCycles -= this.cycleCounts.nOpCyclesJmpCFall;
};

/**
 * op=0x80/0x82 (GRP1 byte,imm8)
 *
 * @this {CPUx86}
 */
X86.opGRP1b = function()
{
    this.decodeModGrpByte.call(this, X86.aOpGrp1b, this.getIPByte);
    this.nStepCycles -= (this.regEAWrite === X86.ADDR_INVALID? 1 : this.cycleCounts.nOpCyclesArithMID);
};

/**
 * op=0x81 (GRP1 word,imm)
 *
 * @this {CPUx86}
 */
X86.opGRP1w = function()
{
    this.decodeModGrpWord.call(this, X86.aOpGrp1w, this.getIPWord);
    this.nStepCycles -= (this.regEAWrite === X86.ADDR_INVALID? 1 : this.cycleCounts.nOpCyclesArithMID);
};

/**
 * op=0x83 (GRP1 word,disp)
 *
 * WARNING: This passes getIPDisp() as the fnSrc parameter, which returns a 32-bit signed value,
 * so the worker functions (ie, the functions listed in aOpGrp1w[]) MUST mask their result with maskData,
 * to avoid setting bits beyond the current operand size.
 *
 * @this {CPUx86}
 */
X86.opGRP1sw = function()
{
    this.decodeModGrpWord.call(this, X86.aOpGrp1w, this.getIPDisp);
    this.nStepCycles -= (this.regEAWrite === X86.ADDR_INVALID? 1 : this.cycleCounts.nOpCyclesArithMID);
};

/**
 * op=0x84 (TEST reg,byte)
 *
 * @this {CPUx86}
 */
X86.opTESTrb = function()
{
    this.decodeModMemByte.call(this, X86.fnTESTb);
};

/**
 * op=0x85 (TEST reg,word)
 *
 * @this {CPUx86}
 */
X86.opTESTrw = function()
{
    this.decodeModMemWord.call(this, X86.fnTESTw);
};

/**
 * op=0x86 (XCHG reg,byte)
 *
 * NOTE: The XCHG instruction is unique in that both src and dst are both read and written;
 * see fnXCHGrb() for how we deal with this special case.
 *
 * @this {CPUx86}
 */
X86.opXCHGrb = function()
{
    /*
     * If the second operand is a register, then the ModRegByte decoder must use separate "get" and
     * "set" assignments, otherwise instructions like "XCHG DH,DL" will end up using a stale DL instead of
     * the updated DL.
     *
     * To be clear, a single assignment like this will fail:
     *
     *      opModRegByteF2: function(fn)
     *      {
     *          this.regEDX = (this.regEDX & 0xff) | (fn.call(this, this.regEDX >> 8, this.regEDX & 0xff) << 8);
     *      }
     *
     * which is why all affected decoders now use separate assignments; eg:
     *
     *      opModRegByteF2: function(fn)
     *      {
     *          let b = fn.call(this, this.regEDX >> 8, this.regEDX & 0xff);
     *          this.regEDX = (this.regEDX & 0xff) | (b << 8);
     *      }
     */
    this.decodeModRegByte.call(this, X86.fnXCHGrb);
};

/**
 * op=0x87 (XCHG reg,word)
 *
 * NOTE: The XCHG instruction is unique in that both src and dst are both read and written;
 * see fnXCHGrw() for how we deal with this special case.
 *
 * @this {CPUx86}
 */
X86.opXCHGrw = function()
{
    this.decodeModRegWord.call(this, X86.fnXCHGrw);
};

/**
 * op=0x88 (MOV byte,reg)
 *
 * @this {CPUx86}
 */
X86.opMOVmb = function()
{
    /*
     * Like other MOV operations, the destination does not need to be read, just written.
     */
    this.opFlags |= X86.OPFLAG.NOREAD;
    this.decodeModMemByte.call(this, X86.fnMOV);
};

/**
 * op=0x89 (MOV word,reg)
 *
 * @this {CPUx86}
 */
X86.opMOVmw = function()
{
    /*
     * Like other MOV operations, the destination does not need to be read, just written.
     */
    this.opFlags |= X86.OPFLAG.NOREAD;
    this.decodeModMemWord.call(this, X86.fnMOV);
};

/**
 * op=0x8A (MOV reg,byte)
 *
 * @this {CPUx86}
 */
X86.opMOVrb = function()
{
    this.decodeModRegByte.call(this, X86.fnMOV);
};

/**
 * op=0x8B (MOV reg,word)
 *
 * @this {CPUx86}
 */
X86.opMOVrw = function()
{
    this.decodeModRegWord.call(this, X86.fnMOV);
};

/**
 * op=0x8C (MOV word,sreg)
 *
 * NOTE: Since the ModRM decoders deal only with general-purpose registers, we rely on our helper
 * function (fnMOVwsr) to select the appropriate segment register and replace the decoder's src operand.
 *
 * @this {CPUx86}
 */
X86.opMOVwsr = function()
{
    /*
     * Like other MOV operations, the destination does not need to be read, just written.
     */
    this.opFlags |= X86.OPFLAG.NOREAD;
    this.decodeModMemWord.call(this, X86.fnMOVwsr);
};

/**
 * op=0x8D (LEA reg,word)
 *
 * @this {CPUx86}
 */
X86.opLEA = function()
{
    this.opFlags |= X86.OPFLAG.NOREAD;
    this.segData = this.segStack = this.segNULL;    // we can't have the EA calculation, if any, "polluted" by segment arithmetic
    this.decodeModRegWord.call(this, X86.fnLEA);
};

/**
 * op=0x8E (MOV sreg,word)
 *
 * NOTE: Since the ModRM decoders deal only with general-purpose registers, we rely on our
 * helper function (fnMOVsrw) to make a note of which general-purpose register will be overwritten,
 * so that we can restore it after moving the updated value to the correct segment register.
 *
 * @this {CPUx86}
 */
X86.opMOVsrw = function()
{
    let sel;
    this.decodeModRegWord.call(this, X86.fnMOVsrw);
    switch ((this.bModRM >> 3) & 0x7) {
    case 0x0:
        sel = this.regEAX;
        this.regEAX = this.regXX;
        this.setES(sel);
        break;
    case 0x1:
        sel = this.regECX;
        this.regECX = this.regXX;
        this.setCS(sel);
        break;
    case 0x2:
        sel = this.regEDX;
        this.regEDX = this.regXX;
        this.setSS(sel);
        break;
    case 0x3:
        sel = this.regEBX;
        this.regEBX = this.regXX;
        this.setDS(sel);
        break;
    case 0x4:
        sel = this.getSP();
        this.setSP(this.regXX);
        if (I386 && this.model >= X86.MODEL_80386) {
            this.setFS(sel);
        } else {
            this.setES(sel);
        }
        break;
    case 0x5:
        sel = this.regEBP;
        this.regEBP = this.regXX;
        if (I386 && this.model >= X86.MODEL_80386) {
            this.setGS(sel);
        } else {
            this.setCS(sel);
        }
        break;
    case 0x6:
        sel = this.regESI;
        this.regESI = this.regXX;
        this.setSS(sel);
        break;
    case 0x7:
        sel = this.regEDI;
        this.regEDI = this.regXX;
        this.setDS(sel);
        break;
    }
};

/**
 * op=0x8F (POP word)
 *
 * @this {CPUx86}
 */
X86.opPOPmw = function()
{
    /*
     * Like other MOV operations, the destination does not need to be read, just written.
     */
    this.opFlags |= X86.OPFLAG.NOREAD;

    /*
     * If the word we're about to pop FROM the stack gets popped INTO a not-present page, this
     * instruction will not be restartable unless we snapshot regLSP first.
     */
    this.opLSP = this.regLSP;

    /*
     * A "clever" instruction like this:
     *
     *      #0117:651C 67668F442408    POP      DWORD [ESP+08]
     *
     * pops the DWORD from the top of the stack and places it at ESP+08, where ESP is the value
     * AFTER the pop, not before.  We used to (incorrectly) pass "popWord" as the fnSrc parameter
     * below; we now pop the word first, saving it in regXX, and then pass "helpSRCxx" as fnSrc,
     * which simply returns the contents of regXX.
     *
     * Also, in case you're wondering, fnPUSHw() (in aOpGrp4w) is the complement to this instruction,
     * but it doesn't require a similar work-around, because a push from memory accesses that memory
     * BEFORE the push, which occurs through our normal ModRM processing.
     */
    this.regXX = this.popWord();

    this.decodeModGrpWord.call(this, X86.aOpGrpPOPw, X86.helpSRCxx);

    this.opLSP = X86.ADDR_INVALID;
};

/**
 * op=0x90 (NOP, aka XCHG AX,AX)
 *
 * @this {CPUx86}
 */
X86.opNOP = function()
{
    this.nStepCycles -= 3;                          // this form of XCHG takes 3 cycles on all CPUs
};

/**
 * op=0x91 (XCHG AX,CX)
 *
 * @this {CPUx86}
 */
X86.opXCHGCX = function()
{
    let temp = this.regEAX;
    this.regEAX = (I386? (this.regEAX & ~this.maskData) | (this.regECX & this.maskData) : this.regECX);
    this.regECX = (I386? (this.regECX & ~this.maskData) | (temp & this.maskData) : temp);
    if (BACKTRACK) {
        temp = this.backTrack.btiAL; this.backTrack.btiAL = this.backTrack.btiCL; this.backTrack.btiCL = temp;
        temp = this.backTrack.btiAH; this.backTrack.btiAH = this.backTrack.btiCH; this.backTrack.btiCH = temp;
    }
    this.nStepCycles -= 3;                          // this form of XCHG takes 3 cycles on all CPUs
};

/**
 * op=0x92 (XCHG AX,DX)
 *
 * @this {CPUx86}
 */
X86.opXCHGDX = function()
{
    let temp = this.regEAX;
    this.regEAX = (I386? (this.regEAX & ~this.maskData) | (this.regEDX & this.maskData) : this.regEDX);
    this.regEDX = (I386? (this.regEDX & ~this.maskData) | (temp & this.maskData) : temp);
    if (BACKTRACK) {
        temp = this.backTrack.btiAL; this.backTrack.btiAL = this.backTrack.btiDL; this.backTrack.btiDL = temp;
        temp = this.backTrack.btiAH; this.backTrack.btiAH = this.backTrack.btiDH; this.backTrack.btiDH = temp;
    }
    this.nStepCycles -= 3;                          // this form of XCHG takes 3 cycles on all CPUs
};

/**
 * op=0x93 (XCHG AX,BX)
 *
 * @this {CPUx86}
 */
X86.opXCHGBX = function()
{
    let temp = this.regEAX;
    this.regEAX = (I386? (this.regEAX & ~this.maskData) | (this.regEBX & this.maskData) : this.regEBX);
    this.regEBX = (I386? (this.regEBX & ~this.maskData) | (temp & this.maskData) : temp);
    if (BACKTRACK) {
        temp = this.backTrack.btiAL; this.backTrack.btiAL = this.backTrack.btiBL; this.backTrack.btiBL = temp;
        temp = this.backTrack.btiAH; this.backTrack.btiAH = this.backTrack.btiBH; this.backTrack.btiBH = temp;
    }
    this.nStepCycles -= 3;                          // this form of XCHG takes 3 cycles on all CPUs
};

/**
 * op=0x94 (XCHG AX,SP)
 *
 * @this {CPUx86}
 */
X86.opXCHGSP = function()
{
    let temp = this.regEAX;
    let regESP = this.getSP();
    this.regEAX = (I386? (this.regEAX & ~this.maskData) | (regESP & this.maskData) : regESP);
    this.setSP((I386? (regESP & ~this.maskData) | (temp & this.maskData) : temp));
    if (BACKTRACK) this.backTrack.btiAL = this.backTrack.btiAH = 0;
    this.nStepCycles -= 3;                          // this form of XCHG takes 3 cycles on all CPUs
};

/**
 * op=0x95 (XCHG AX,BP)
 *
 * @this {CPUx86}
 */
X86.opXCHGBP = function()
{
    let temp = this.regEAX;
    this.regEAX = (I386? (this.regEAX & ~this.maskData) | (this.regEBP & this.maskData) : this.regEBP);
    this.regEBP = (I386? (this.regEBP & ~this.maskData) | (temp & this.maskData) : temp);
    if (BACKTRACK) {
        temp = this.backTrack.btiAL; this.backTrack.btiAL = this.backTrack.btiBPLo; this.backTrack.btiBPLo = temp;
        temp = this.backTrack.btiAH; this.backTrack.btiAH = this.backTrack.btiBPHi; this.backTrack.btiBPHi = temp;
    }
    this.nStepCycles -= 3;                          // this form of XCHG takes 3 cycles on all CPUs
};

/**
 * op=0x96 (XCHG AX,SI)
 *
 * @this {CPUx86}
 */
X86.opXCHGSI = function()
{
    let temp = this.regEAX;
    this.regEAX = (I386? (this.regEAX & ~this.maskData) | (this.regESI & this.maskData) : this.regESI);
    this.regESI = (I386? (this.regESI & ~this.maskData) | (temp & this.maskData) : temp);
    if (BACKTRACK) {
        temp = this.backTrack.btiAL; this.backTrack.btiAL = this.backTrack.btiSILo; this.backTrack.btiSILo = temp;
        temp = this.backTrack.btiAH; this.backTrack.btiAH = this.backTrack.btiSIHi; this.backTrack.btiSIHi = temp;
    }
    this.nStepCycles -= 3;                          // this form of XCHG takes 3 cycles on all CPUs
};

/**
 * op=0x97 (XCHG AX,DI)
 *
 * @this {CPUx86}
 */
X86.opXCHGDI = function()
{
    let temp = this.regEAX;
    this.regEAX = (I386? (this.regEAX & ~this.maskData) | (this.regEDI & this.maskData) : this.regEDI);
    this.regEDI = (I386? (this.regEDI & ~this.maskData) | (temp & this.maskData) : temp);
    if (BACKTRACK) {
        temp = this.backTrack.btiAL; this.backTrack.btiAL = this.backTrack.btiDILo; this.backTrack.btiDILo = temp;
        temp = this.backTrack.btiAH; this.backTrack.btiAH = this.backTrack.btiDIHi; this.backTrack.btiDIHi = temp;
    }
    this.nStepCycles -= 3;                          // this form of XCHG takes 3 cycles on all CPUs
};

/**
 * op=0x98 (CBW/CWDE)
 *
 * NOTE: The 16-bit form (CBW) sign-extends AL into AX, whereas the 32-bit form (CWDE) sign-extends AX into EAX;
 * CWDE is similar to CWD, except that the destination is EAX rather than DX:AX.
 *
 * @this {CPUx86}
 */
X86.opCBW = function()
{
    if (this.sizeData == 2) {   // CBW
        this.regEAX = (this.regEAX & ~0xffff) | (((this.regEAX << 24) >> 24) & 0xffff);
        if (BACKTRACK) this.backTrack.btiAH = this.backTrack.btiAL;
    }
    else {                      // CWDE
        this.regEAX = ((this.regEAX << 16) >> 16);
    }
    this.nStepCycles -= 2;                          // CBW takes 2 cycles on all CPUs through 80286
};

/**
 * op=0x99 (CWD/CDQ)
 *
 * NOTE: The 16-bit form (CWD) sign-extends AX, producing a 32-bit result in DX:AX, while the 32-bit form (CDQ)
 * sign-extends EAX, producing a 64-bit result in EDX:EAX.
 *
 * @this {CPUx86}
 */
X86.opCWD = function()
{
    if (this.sizeData == 2) {   // CWD
        this.regEDX = (this.regEDX & ~0xffff) | ((this.regEAX & 0x8000)? 0xffff : 0);
        if (BACKTRACK) this.backTrack.btiDL = this.backTrack.btiDH = this.backTrack.btiAH;
    }
    else {                      // CDQ
        this.regEDX = (this.regEAX & (0x80000000|0))? -1 : 0;
    }
    this.nStepCycles -= this.cycleCounts.nOpCyclesCWD;
};

/**
 * op=0x9A (CALL seg:off)
 *
 * @this {CPUx86}
 */
X86.opCALLF = function()
{
    X86.helpCALLF.call(this, this.getIPWord(), this.getIPShort());
    this.nStepCycles -= this.cycleCounts.nOpCyclesCallF;
};

/**
 * op=0x9B (WAIT)
 *
 * @this {CPUx86}
 */
X86.opWAIT = function()
{
<<<<<<< HEAD
    if (!this.fpuActive || !this.fpuActive.opWAIT()) {
        this.nStepCycles -= 3;     // FPUX86.opWAIT() is required to charge some number of cycles if it returns true
=======
    if (!this.fpu || !this.fpu.opWAIT()) {
        this.nStepCycles -= 3;     // FPUx86.opWAIT() is required to charge some number of cycles if it returns true
>>>>>>> 4f29dc06
    }
};

/**
 * op=0x9C (PUSHF/PUSHFD)
 *
 * @this {CPUx86}
 */
X86.opPUSHF = function()
{
    /*
     * TODO: Consider swapping out this function whenever setProtMode() changes the mode to V86-mode.
     */
    let regPS = this.getPS();
    if (I386) {
        if ((regPS & X86.PS.VM) && this.nIOPL < 3) {
            if (DEBUG) this.printMessage("PUSHF in v86-mode (IOPL < 3)", this.bitsMessage, true);
            X86.helpFault.call(this, X86.EXCEPTION.GP_FAULT, 0);
            return;
        }
        /*
         * It doesn't matter whether this is PUSHF or PUSHFD: the VM and RF flags are never pushed, so
         * we should always clear them.  NOTE: This contradicts what the "INTEL 80386 PROGRAMMER'S REFERENCE
         * MANUAL 1986" says on page 81 (which we assume is wrong):
         *
         *      SYSTEMS FLAGS (INCLUDING THE IOPL FIELD, AND THE VM, RF, AND IF FLAGS) ARE PUSHED AND ARE
         *      VISIBLE TO APPLICATIONS PROGRAMS. HOWEVER, WHEN AN APPLICATIONS PROGRAM POPS THE FLAGS,
         *      THESE ITEMS ARE NOT CHANGED, REGARDLESS OF THE VALUES POPPED INTO THEM.
         *
         * This does, however, beg the question: how does code running in V86-mode detect that's in V86-mode
         * and not real-mode?  By using the SMSW instruction and checking the PE (protected-mode enabled) bit.
         * The SMSW instruction returns a subset of the CR0 bits, and unlike the MOV reg,CR0 instruction, is
         * allowed in V86-mode.  See fnSMSW() for more information.
         */
        regPS &= ~(X86.PS.VM | X86.PS.RF);
    }
    this.pushWord(regPS);
    this.nStepCycles -= this.cycleCounts.nOpCyclesPushReg;
};

/**
 * op=0x9D (POPF/POPFD)
 *
 * @this {CPUx86}
 */
X86.opPOPF = function()
{
    /*
     * TODO: Consider swapping out this function whenever setProtMode() changes the mode to V86-mode.
     */
    if (I386 && (this.regPS & X86.PS.VM) && this.nIOPL < 3) {
        if (DEBUG) this.printMessage("POPF in v86-mode (IOPL < 3)", this.bitsMessage, true);
        X86.helpFault.call(this, X86.EXCEPTION.GP_FAULT, 0);
        return;
    }
    /*
     * Regardless of mode, VM and RF (the only defined EFLAGS bit above bit 15) are never changed by POPFD.
     */
    let newPS = this.popWord();
    if (I386) newPS = (newPS & 0xffff) | (this.regPS & ~0xffff);
    this.setPS(newPS);
    /*
     * NOTE: I'm assuming that neither POPF nor IRET are required to set NOINTR like STI does.
     */
    this.nStepCycles -= this.cycleCounts.nOpCyclesPopReg;
};

/**
 * op=0x9E (SAHF)
 *
 * @this {CPUx86}
 */
X86.opSAHF = function()
{
    /*
     * NOTE: While it make seem more efficient to do this:
     *
     *      this.setPS((this.getPS() & ~X86.PS_SAHF) | ((this.regEAX >> 8) & X86.PS_SAHF));
     *
     * getPS() forces any "cached" flags to be resolved first, and setPS() must do extra work above
     * and beyond setting the arithmetic and logical flags, so on balance, the code below may be more
     * efficient, and may also avoid unexpected side-effects of updating the entire PS register.
     */
    let ah = (this.regEAX >> 8) & 0xff;
    if (ah & X86.PS.CF) this.setCF(); else this.clearCF();
    if (ah & X86.PS.PF) this.setPF(); else this.clearPF();
    if (ah & X86.PS.AF) this.setAF(); else this.clearAF();
    if (ah & X86.PS.ZF) this.setZF(); else this.clearZF();
    if (ah & X86.PS.SF) this.setSF(); else this.clearSF();
    this.nStepCycles -= this.cycleCounts.nOpCyclesLAHF;
    this.assert((this.getPS() & X86.PS_SAHF) == (ah & X86.PS_SAHF));
};

/**
 * op=0x9F (LAHF)
 *
 * @this {CPUx86}
 */
X86.opLAHF = function()
{
    /*
     * Apparently, this simply uses the low 8 bits of PS as-is (ie, we don't need to mask with PS_SAHF).
     */
    this.regEAX = (this.regEAX & ~0xff00) | (this.getPS() & 0xff) << 8;
    this.nStepCycles -= this.cycleCounts.nOpCyclesLAHF;
};

/**
 * op=0xA0 (MOV AL,mem)
 *
 * @this {CPUx86}
 */
X86.opMOVALm = function()
{
    this.regEAX = (this.regEAX & ~0xff) | this.getSOByte(this.segData, this.getIPAddr());
    if (BACKTRACK) this.backTrack.btiAL = this.backTrack.btiMem0;
    this.nStepCycles -= this.cycleCounts.nOpCyclesMovAM;
};

/**
 * op=0xA1 (MOV [E]AX,mem)
 *
 * @this {CPUx86}
 */
X86.opMOVAXm = function()
{
    this.regEAX = (this.regEAX & ~this.maskData) | this.getSOWord(this.segData, this.getIPAddr());
    if (BACKTRACK) {
        this.backTrack.btiAL = this.backTrack.btiMem0; this.backTrack.btiAH = this.backTrack.btiMem1;
    }
    this.nStepCycles -= this.cycleCounts.nOpCyclesMovAM;
};

/**
 * op=0xA2 (MOV mem,AL)
 *
 * @this {CPUx86}
 */
X86.opMOVmAL = function()
{
    if (BACKTRACK) this.backTrack.btiMem0 = this.backTrack.btiAL;
    /*
     * setSOByte() truncates the value as appropriate
     */
    this.setSOByte(this.segData, this.getIPAddr(), this.regEAX);
    this.nStepCycles -= this.cycleCounts.nOpCyclesMovMA;
};

/**
 * op=0xA3 (MOV mem,AX)
 *
 * @this {CPUx86}
 */
X86.opMOVmAX = function()
{
    if (BACKTRACK) {
        this.backTrack.btiMem0 = this.backTrack.btiAL; this.backTrack.btiMem1 = this.backTrack.btiAH;
    }
    /*
     * setSOWord() truncates the value as appropriate
     */
    this.setSOWord(this.segData, this.getIPAddr(), this.regEAX);
    this.nStepCycles -= this.cycleCounts.nOpCyclesMovMA;
};

/**
 * op=0xA4 (MOVSB)
 *
 * @this {CPUx86}
 */
X86.opMOVSb = function()
{
    let nReps = 1;
    let nDelta = 0;
    let maskAddr = this.maskAddr;

    let nCycles = this.cycleCounts.nOpCyclesMovS;
    if (this.opPrefixes & (X86.OPFLAG.REPZ | X86.OPFLAG.REPNZ)) {
        nReps = this.regECX & maskAddr;
        nDelta = 1;
        nCycles = this.cycleCounts.nOpCyclesMovSrn;
        if (!(this.opPrefixes & X86.OPFLAG.REPEAT)) this.nStepCycles -= this.cycleCounts.nOpCyclesMovSr0;
    }
    if (nReps--) {
        this.setSOByte(this.segES, this.regEDI & maskAddr, this.getSOByte(this.segData, this.regESI & maskAddr));
        /*
         * helpFault() throws exceptions now, so inline checks of X86.OPFLAG.FAULT should no longer be necessary.
         *
         *      if (this.opFlags & X86.OPFLAG.FAULT) return;
         */
        let nInc = ((this.regPS & X86.PS.DF)? -1 : 1);
        this.regESI = (this.regESI & ~maskAddr) | ((this.regESI + nInc) & maskAddr);
        this.regEDI = (this.regEDI & ~maskAddr) | ((this.regEDI + nInc) & maskAddr);
        this.nStepCycles -= nCycles;
        this.regECX = (this.regECX & ~maskAddr) | ((this.regECX - nDelta) & maskAddr);
        if (nReps) this.rewindIP(true);
    }
};

/**
 * op=0xA5 (MOVSW)
 *
 * @this {CPUx86}
 */
X86.opMOVSw = function()
{
    let nReps = 1;
    let nDelta = 0;
    let maskAddr = this.maskAddr;

    let nCycles = this.cycleCounts.nOpCyclesMovS;
    if (this.opPrefixes & (X86.OPFLAG.REPZ | X86.OPFLAG.REPNZ)) {
        nReps = this.regECX & maskAddr;
        nDelta = 1;
        nCycles = this.cycleCounts.nOpCyclesMovSrn;
        if (!(this.opPrefixes & X86.OPFLAG.REPEAT)) this.nStepCycles -= this.cycleCounts.nOpCyclesMovSr0;
    }
    if (nReps--) {
        this.setSOWord(this.segES, this.regEDI & maskAddr, this.getSOWord(this.segData, this.regESI & maskAddr));
        /*
         * helpFault() throws exceptions now, so inline checks of X86.OPFLAG.FAULT should no longer be necessary.
         *
         *      if (this.opFlags & X86.OPFLAG.FAULT) return;
         */
        let nInc = ((this.regPS & X86.PS.DF)? -this.sizeData : this.sizeData);
        this.regESI = (this.regESI & ~maskAddr) | ((this.regESI + nInc) & maskAddr);
        this.regEDI = (this.regEDI & ~maskAddr) | ((this.regEDI + nInc) & maskAddr);
        this.nStepCycles -= nCycles;
        this.regECX = (this.regECX & ~maskAddr) | ((this.regECX - nDelta) & maskAddr);
        if (nReps) this.rewindIP(true);
    }
};

/**
 * op=0xA6 (CMPSB)
 *
 * @this {CPUx86}
 */
X86.opCMPSb = function()
{
    let nReps = 1;
    let nDelta = 0;
    let maskAddr = this.maskAddr;

    let nCycles = this.cycleCounts.nOpCyclesCmpS;
    if (this.opPrefixes & (X86.OPFLAG.REPZ | X86.OPFLAG.REPNZ)) {
        nReps = this.regECX & maskAddr;
        nDelta = 1;
        nCycles = this.cycleCounts.nOpCyclesCmpSrn;
        if (!(this.opPrefixes & X86.OPFLAG.REPEAT)) this.nStepCycles -= this.cycleCounts.nOpCyclesCmpSr0;
    }
    if (nReps--) {
        let bDst = this.getEAByte(this.segData, this.regESI);
        let bSrc = this.getEAByte(this.segES, this.regEDI);
        this.regEAWrite = this.regEA;           // TODO: Is this necessary?
        /*
         * helpFault() throws exceptions now, so inline checks of X86.OPFLAG.FAULT should no longer be necessary.
         *
         *      if (this.opFlags & X86.OPFLAG.FAULT) return;
         */
        X86.fnCMPb.call(this, bDst, bSrc);
        let nInc = ((this.regPS & X86.PS.DF)? -1 : 1);
        this.regESI = (this.regESI & ~maskAddr) | ((this.regESI + nInc) & maskAddr);
        this.regEDI = (this.regEDI & ~maskAddr) | ((this.regEDI + nInc) & maskAddr);
        this.regECX = (this.regECX & ~maskAddr) | ((this.regECX - nDelta) & maskAddr);
        /*
         * NOTE: As long as we're calling fnCMPb(), all our cycle times must be reduced by nOpCyclesArithRM
         */
        this.nStepCycles -= nCycles - this.cycleCounts.nOpCyclesArithRM;
        /*
         * Repetition continues while ZF matches bit 0 of the REP prefix.  getZF() returns 0x40 if ZF is
         * set, and OP_REPZ (which represents the REP prefix whose bit 0 is set) is 0x40 as well, so when those
         * two values are equal, we must continue.
         */
        if (nReps && this.getZF() == (this.opPrefixes & X86.OPFLAG.REPZ)) this.rewindIP(true);
    }
};

/**
 * op=0xA7 (CMPSW)
 *
 * @this {CPUx86}
 */
X86.opCMPSw = function()
{
    let nReps = 1;
    let nDelta = 0;
    let maskAddr = this.maskAddr;

    let nCycles = this.cycleCounts.nOpCyclesCmpS;
    if (this.opPrefixes & (X86.OPFLAG.REPZ | X86.OPFLAG.REPNZ)) {
        nReps = this.regECX & maskAddr;
        nDelta = 1;
        nCycles = this.cycleCounts.nOpCyclesCmpSrn;
        if (!(this.opPrefixes & X86.OPFLAG.REPEAT)) this.nStepCycles -= this.cycleCounts.nOpCyclesCmpSr0;
    }
    if (nReps--) {
        let wDst = this.getEAWord(this.segData, this.regESI & maskAddr);
        let wSrc = this.getEAWord(this.segES, this.regEDI & maskAddr);
        this.regEAWrite = this.regEA;           // TODO: Is this necessary?
        /*
         * helpFault() throws exceptions now, so inline checks of X86.OPFLAG.FAULT should no longer be necessary.
         *
         *      if (this.opFlags & X86.OPFLAG.FAULT) return;
         */
        X86.fnCMPw.call(this, wDst, wSrc);
        let nInc = ((this.regPS & X86.PS.DF)? -this.sizeData : this.sizeData);
        this.regESI = (this.regESI & ~maskAddr) | ((this.regESI + nInc) & maskAddr);
        this.regEDI = (this.regEDI & ~maskAddr) | ((this.regEDI + nInc) & maskAddr);
        this.regECX = (this.regECX & ~maskAddr) | ((this.regECX - nDelta) & maskAddr);
        /*
         * NOTE: As long as we're calling fnCMPw(), all our cycle times must be reduced by nOpCyclesArithRM
         */
        this.nStepCycles -= nCycles - this.cycleCounts.nOpCyclesArithRM;
        /*
         * Repetition continues while ZF matches bit 0 of the REP prefix.  getZF() returns 0x40 if ZF is
         * set, and OP_REPZ (which represents the REP prefix whose bit 0 is set) is 0x40 as well, so when those
         * two values are equal, we must continue.
         */
        if (nReps && this.getZF() == (this.opPrefixes & X86.OPFLAG.REPZ)) this.rewindIP(true);
    }
};

/**
 * op=0xA8 (TEST AL,imm8)
 *
 * @this {CPUx86}
 */
X86.opTESTALb = function()
{
    this.setLogicResult(this.regEAX & this.getIPByte(), X86.RESULT.BYTE);
    this.nStepCycles -= this.cycleCounts.nOpCyclesAAA;
};

/**
 * op=0xA9 (TEST [E]AX,imm)
 *
 * @this {CPUx86}
 */
X86.opTESTAX = function()
{
    this.setLogicResult(this.regEAX & this.getIPWord(), this.typeData);
    this.nStepCycles -= this.cycleCounts.nOpCyclesAAA;
};

/**
 * op=0xAA (STOSB)
 *
 * NOTES: Segment overrides are ignored for this instruction, so we must use segES instead of segData.
 *
 * @this {CPUx86}
 */
X86.opSTOSb = function()
{
    let nReps = 1;
    let nDelta = 0;
    let maskAddr = this.maskAddr;

    let nCycles = this.cycleCounts.nOpCyclesStoS;
    if (this.opPrefixes & (X86.OPFLAG.REPZ | X86.OPFLAG.REPNZ)) {
        nReps = this.regECX & maskAddr;
        nDelta = 1;
        nCycles = this.cycleCounts.nOpCyclesStoSrn;
        if (!(this.opPrefixes & X86.OPFLAG.REPEAT)) this.nStepCycles -= this.cycleCounts.nOpCyclesStoSr0;
    }
    if (nReps--) {
        this.setSOByte(this.segES, this.regEDI & maskAddr, this.regEAX);
        /*
         * helpFault() throws exceptions now, so inline checks of X86.OPFLAG.FAULT should no longer be necessary.
         *
         *      if (this.opFlags & X86.OPFLAG.FAULT) return;
         */
        if (BACKTRACK) this.backTrack.btiMem0 = this.backTrack.btiAL;

        this.regECX = (this.regECX & ~maskAddr) | ((this.regECX - nDelta) & maskAddr);

        /*
         * Implement 80386 B1 Errata #7, to the extent that Windows 95 checked for it.  This test doesn't
         * detect every possible variation (for example, the ADDRESS override on the next instruction, if
         * it exists, may not be the first prefix byte), but it's adequate for our limited purpose.
         *
         * Note that this code alters maskAddr AFTER it's been used to update ECX, because in the case
         * of STOS, the errata reportedly affects only EDI.  The other instructions mentioned in the errata
         * trash different registers, so read the errata carefully.
         *
         * TODO: Extend this errata to STOSW, as well as MOVSB, MOVSW, INSB, and INSW.  Also, verify the
         * extent to which this errata existed on earlier 80386 steppings (I'm currently assuming A0-B1).
         */
        if (this.stepping >= X86.STEPPING_80386_A0 && this.stepping <= X86.STEPPING_80386_B2) {
            if (!(this.opPrefixes & X86.OPFLAG.ADDRSIZE) != (this.getByte(this.regLIP) != X86.OPCODE.AS)) {
                maskAddr ^= (0xffff0000|0);
            }
        }
        this.regEDI = (this.regEDI & ~maskAddr) | ((this.regEDI + ((this.regPS & X86.PS.DF)? -1 : 1)) & maskAddr);

        this.nStepCycles -= nCycles;
        if (nReps) this.rewindIP();
    }
};

/**
 * op=0xAB (STOSW)
 *
 * NOTES: Segment overrides are ignored for this instruction, so we must use segES instead of segData.
 *
 * @this {CPUx86}
 */
X86.opSTOSw = function()
{
    let nReps = 1;
    let nDelta = 0;
    let maskAddr = this.maskAddr;

    let nCycles = this.cycleCounts.nOpCyclesStoS;
    if (this.opPrefixes & (X86.OPFLAG.REPZ | X86.OPFLAG.REPNZ)) {
        nReps = this.regECX & maskAddr;
        nDelta = 1;
        nCycles = this.cycleCounts.nOpCyclesStoSrn;
        if (!(this.opPrefixes & X86.OPFLAG.REPEAT)) this.nStepCycles -= this.cycleCounts.nOpCyclesStoSr0;
    }
    if (nReps--) {
        this.setSOWord(this.segES, this.regEDI & maskAddr, this.regEAX);
        /*
         * helpFault() throws exceptions now, so inline checks of X86.OPFLAG.FAULT should no longer be necessary.
         *
         *      if (this.opFlags & X86.OPFLAG.FAULT) return;
         */
        if (BACKTRACK) {
            this.backTrack.btiMem0 = this.backTrack.btiAL; this.backTrack.btiMem1 = this.backTrack.btiAH;
        }
        this.regEDI = (this.regEDI & ~maskAddr) | ((this.regEDI + ((this.regPS & X86.PS.DF)? -this.sizeData : this.sizeData)) & maskAddr);
        this.regECX = (this.regECX & ~maskAddr) | ((this.regECX - nDelta) & maskAddr);
        this.nStepCycles -= nCycles;
        if (nReps) this.rewindIP();
    }
};

/**
 * op=0xAC (LODSB)
 *
 * @this {CPUx86}
 */
X86.opLODSb = function()
{
    let nReps = 1;
    let nDelta = 0;
    let maskAddr = this.maskAddr;

    let nCycles = this.cycleCounts.nOpCyclesLodS;
    if (this.opPrefixes & (X86.OPFLAG.REPZ | X86.OPFLAG.REPNZ)) {
        nReps = this.regECX & maskAddr;
        nDelta = 1;
        nCycles = this.cycleCounts.nOpCyclesLodSrn;
        if (!(this.opPrefixes & X86.OPFLAG.REPEAT)) this.nStepCycles -= this.cycleCounts.nOpCyclesLodSr0;
    }
    if (nReps--) {
        let b = this.getSOByte(this.segData, this.regESI & maskAddr);
        /*
         * helpFault() throws exceptions now, so inline checks of X86.OPFLAG.FAULT should no longer be necessary.
         *
         *      if (this.opFlags & X86.OPFLAG.FAULT) return;
         */
        this.regEAX = (this.regEAX & ~0xff) | b;
        if (BACKTRACK) this.backTrack.btiAL = this.backTrack.btiMem0;
        this.regESI = (this.regESI & ~maskAddr) | ((this.regESI + ((this.regPS & X86.PS.DF)? -1 : 1)) & maskAddr);
        this.regECX = (this.regECX & ~maskAddr) | ((this.regECX - nDelta) & maskAddr);
        this.nStepCycles -= nCycles;
        if (nReps) this.rewindIP(true);
    }
};

/**
 * op=0xAD (LODSW)
 *
 * @this {CPUx86}
 */
X86.opLODSw = function()
{
    let nReps = 1;
    let nDelta = 0;
    let maskAddr = this.maskAddr;

    let nCycles = this.cycleCounts.nOpCyclesLodS;
    if (this.opPrefixes & (X86.OPFLAG.REPZ | X86.OPFLAG.REPNZ)) {
        nReps = this.regECX & maskAddr;
        nDelta = 1;
        nCycles = this.cycleCounts.nOpCyclesLodSrn;
        if (!(this.opPrefixes & X86.OPFLAG.REPEAT)) this.nStepCycles -= this.cycleCounts.nOpCyclesLodSr0;
    }
    if (nReps--) {
        let w = this.getSOWord(this.segData, this.regESI & maskAddr);
        /*
         * helpFault() throws exceptions now, so inline checks of X86.OPFLAG.FAULT should no longer be necessary.
         *
         *      if (this.opFlags & X86.OPFLAG.FAULT) return;
         */
        this.regEAX = (this.regEAX & ~this.maskData) | w;
        if (BACKTRACK) {
            this.backTrack.btiAL = this.backTrack.btiMem0; this.backTrack.btiAH = this.backTrack.btiMem1;
        }
        this.regESI = (this.regESI & ~maskAddr) | ((this.regESI + ((this.regPS & X86.PS.DF)? -this.sizeData : this.sizeData)) & maskAddr);
        this.regECX = (this.regECX & ~maskAddr) | ((this.regECX - nDelta) & maskAddr);
        this.nStepCycles -= nCycles;
        if (nReps) this.rewindIP(true);
    }
};

/**
 * op=0xAE (SCASB)
 *
 * @this {CPUx86}
 */
X86.opSCASb = function()
{
    let nReps = 1;
    let nDelta = 0;
    let maskAddr = this.maskAddr;

    let nCycles = this.cycleCounts.nOpCyclesScaS;
    if (this.opPrefixes & (X86.OPFLAG.REPZ | X86.OPFLAG.REPNZ)) {
        nReps = this.regECX & maskAddr;
        nDelta = 1;
        nCycles = this.cycleCounts.nOpCyclesScaSrn;
        if (!(this.opPrefixes & X86.OPFLAG.REPEAT)) this.nStepCycles -= this.cycleCounts.nOpCyclesScaSr0;
    }
    if (nReps--) {
        let bDst = this.regEAX & 0xff;
        let bSrc = this.getEAByte(this.segES, this.regEDI);
        this.regEAWrite = this.regEA;           // TODO: Is this necessary?
        X86.fnCMPb.call(this, bDst, bSrc);
        /*
         * helpFault() throws exceptions now, so inline checks of X86.OPFLAG.FAULT should no longer be necessary.
         *
         *      if (this.opFlags & X86.OPFLAG.FAULT) return;
         */
        this.regEDI = (this.regEDI & ~maskAddr) | ((this.regEDI + ((this.regPS & X86.PS.DF)? -1 : 1)) & maskAddr);
        this.regECX = (this.regECX & ~maskAddr) | ((this.regECX - nDelta) & maskAddr);
        /*
         * NOTE: As long as we're calling fnCMPb(), all our cycle times must be reduced by nOpCyclesArithRM
         */
        this.nStepCycles -= nCycles - this.cycleCounts.nOpCyclesArithRM;
        /*
         * Repetition continues while ZF matches bit 0 of the REP prefix.  getZF() returns 0x40 if ZF is
         * set, and OP_REPZ (which represents the REP prefix whose bit 0 is set) is 0x40 as well, so when those
         * two values are equal, we must continue.
         */
        if (nReps && this.getZF() == (this.opPrefixes & X86.OPFLAG.REPZ)) this.rewindIP();
    }
};

/**
 * op=0xAF (SCASW)
 *
 * @this {CPUx86}
 */
X86.opSCASw = function()
{
    let nReps = 1;
    let nDelta = 0;
    let maskAddr = this.maskAddr;

    let nCycles = this.cycleCounts.nOpCyclesScaS;
    if (this.opPrefixes & (X86.OPFLAG.REPZ | X86.OPFLAG.REPNZ)) {
        nReps = this.regECX & maskAddr;
        nDelta = 1;
        nCycles = this.cycleCounts.nOpCyclesScaSrn;
        if (!(this.opPrefixes & X86.OPFLAG.REPEAT)) this.nStepCycles -= this.cycleCounts.nOpCyclesScaSr0;
    }
    if (nReps--) {
        let wDst = this.regEAX & this.maskData;
        let wSrc = this.getEAWord(this.segES, this.regEDI & maskAddr);
        this.regEAWrite = this.regEA;           // TODO: Is this necessary?
        X86.fnCMPw.call(this, wDst, wSrc);
        /*
         * helpFault() throws exceptions now, so inline checks of X86.OPFLAG.FAULT should no longer be necessary.
         *
         *      if (this.opFlags & X86.OPFLAG.FAULT) return;
         */
        this.regEDI = (this.regEDI & ~maskAddr) | ((this.regEDI + ((this.regPS & X86.PS.DF)? -this.sizeData : this.sizeData)) & maskAddr);
        this.regECX = (this.regECX & ~maskAddr) | ((this.regECX - nDelta) & maskAddr);
        /*
         * NOTE: As long as we're calling fnCMPw(), all our cycle times must be reduced by nOpCyclesArithRM
         */
        this.nStepCycles -= nCycles - this.cycleCounts.nOpCyclesArithRM;
        /*
         * Repetition continues while ZF matches bit 0 of the REP prefix.  getZF() returns 0x40 if ZF is
         * set, and OP_REPZ (which represents the REP prefix whose bit 0 is set) is 0x40 as well, so when those
         * two values are equal, we must continue.
         */
        if (nReps && this.getZF() == (this.opPrefixes & X86.OPFLAG.REPZ)) this.rewindIP();
    }
};

/**
 * op=0xB0 (MOV AL,imm8)
 *
 * @this {CPUx86}
 */
X86.opMOVALb = function()
{
    this.regEAX = (this.regEAX & ~0xff) | this.getIPByte();
    if (BACKTRACK) this.backTrack.btiAL = this.backTrack.btiMem0;
    this.nStepCycles -= this.cycleCounts.nOpCyclesLAHF;
};

/**
 * op=0xB1 (MOV CL,imm8)
 *
 * @this {CPUx86}
 */
X86.opMOVCLb = function()
{
    this.regECX = (this.regECX & ~0xff) | this.getIPByte();
    if (BACKTRACK) this.backTrack.btiCL = this.backTrack.btiMem0;
    this.nStepCycles -= this.cycleCounts.nOpCyclesLAHF;
};

/**
 * op=0xB2 (MOV DL,imm8)
 *
 * @this {CPUx86}
 */
X86.opMOVDLb = function()
{
    this.regEDX = (this.regEDX & ~0xff) | this.getIPByte();
    if (BACKTRACK) this.backTrack.btiDL = this.backTrack.btiMem0;
    this.nStepCycles -= this.cycleCounts.nOpCyclesLAHF;
};

/**
 * op=0xB3 (MOV BL,imm8)
 *
 * @this {CPUx86}
 */
X86.opMOVBLb = function()
{
    this.regEBX = (this.regEBX & ~0xff) | this.getIPByte();
    if (BACKTRACK) this.backTrack.btiBL = this.backTrack.btiMem0;
    this.nStepCycles -= this.cycleCounts.nOpCyclesLAHF;
};

/**
 * op=0xB4 (MOV AH,imm8)
 *
 * @this {CPUx86}
 */
X86.opMOVAHb = function()
{
    this.regEAX = (this.regEAX & ~0xff00) | (this.getIPByte() << 8);
    if (BACKTRACK) this.backTrack.btiAH = this.backTrack.btiMem0;
    this.nStepCycles -= this.cycleCounts.nOpCyclesLAHF;
};

/**
 * op=0xB5 (MOV CH,imm8)
 *
 * @this {CPUx86}
 */
X86.opMOVCHb = function()
{
    this.regECX = (this.regECX & ~0xff00) | (this.getIPByte() << 8);
    if (BACKTRACK) this.backTrack.btiCH = this.backTrack.btiMem0;
    this.nStepCycles -= this.cycleCounts.nOpCyclesLAHF;
};

/**
 * op=0xB6 (MOV DH,imm8)
 *
 * @this {CPUx86}
 */
X86.opMOVDHb = function()
{
    this.regEDX = (this.regEDX & ~0xff00) | (this.getIPByte() << 8);
    if (BACKTRACK) this.backTrack.btiDH = this.backTrack.btiMem0;
    this.nStepCycles -= this.cycleCounts.nOpCyclesLAHF;
};

/**
 * op=0xB7 (MOV BH,imm8)
 *
 * @this {CPUx86}
 */
X86.opMOVBHb = function()
{
    this.regEBX = (this.regEBX & ~0xff00) | (this.getIPByte() << 8);
    if (BACKTRACK) this.backTrack.btiBH = this.backTrack.btiMem0;
    this.nStepCycles -= this.cycleCounts.nOpCyclesLAHF;
};

/**
 * op=0xB8 (MOV [E]AX,imm)
 *
 * @this {CPUx86}
 */
X86.opMOVAX = function()
{
    this.regEAX = (this.regEAX & ~this.maskData) | this.getIPWord();
    if (BACKTRACK) {
        this.backTrack.btiAL = this.backTrack.btiMem0; this.backTrack.btiAH = this.backTrack.btiMem1;
    }
    this.nStepCycles -= this.cycleCounts.nOpCyclesLAHF;
};

/**
 * op=0xB9 (MOV [E]CX,imm)
 *
 * @this {CPUx86}
 */
X86.opMOVCX = function()
{
    this.regECX = (this.regECX & ~this.maskData) | this.getIPWord();
    if (BACKTRACK) {
        this.backTrack.btiCL = this.backTrack.btiMem0; this.backTrack.btiCH = this.backTrack.btiMem1;
    }
    this.nStepCycles -= this.cycleCounts.nOpCyclesLAHF;
};

/**
 * op=0xBA (MOV [E]DX,imm)
 *
 * @this {CPUx86}
 */
X86.opMOVDX = function()
{
    this.regEDX = (this.regEDX & ~this.maskData) | this.getIPWord();
    if (BACKTRACK) {
        this.backTrack.btiDL = this.backTrack.btiMem0; this.backTrack.btiDH = this.backTrack.btiMem1;
    }
    this.nStepCycles -= this.cycleCounts.nOpCyclesLAHF;
};

/**
 * op=0xBB (MOV [E]BX,imm)
 *
 * @this {CPUx86}
 */
X86.opMOVBX = function()
{
    this.regEBX = (this.regEBX & ~this.maskData) | this.getIPWord();
    if (BACKTRACK) {
        this.backTrack.btiBL = this.backTrack.btiMem0; this.backTrack.btiBH = this.backTrack.btiMem1;
    }
    this.nStepCycles -= this.cycleCounts.nOpCyclesLAHF;
};

/**
 * op=0xBC (MOV [E]SP,imm)
 *
 * @this {CPUx86}
 */
X86.opMOVSP = function()
{
    this.setSP((this.getSP() & ~this.maskData) | this.getIPWord());
    this.nStepCycles -= this.cycleCounts.nOpCyclesLAHF;
};

/**
 * op=0xBD (MOV [E]BP,imm)
 *
 * @this {CPUx86}
 */
X86.opMOVBP = function()
{
    this.regEBP = (this.regEBP & ~this.maskData) | this.getIPWord();
    if (BACKTRACK) {
        this.backTrack.btiBPLo = this.backTrack.btiMem0; this.backTrack.btiBPHi = this.backTrack.btiMem1;
    }
    this.nStepCycles -= this.cycleCounts.nOpCyclesLAHF;
};

/**
 * op=0xBE (MOV [E]SI,imm)
 *
 * @this {CPUx86}
 */
X86.opMOVSI = function()
{
    this.regESI = (this.regESI & ~this.maskData) | this.getIPWord();
    if (BACKTRACK) {
        this.backTrack.btiSILo = this.backTrack.btiMem0; this.backTrack.btiSIHi = this.backTrack.btiMem1;
    }
    this.nStepCycles -= this.cycleCounts.nOpCyclesLAHF;
};

/**
 * op=0xBF (MOV [E]DI,imm)
 *
 * @this {CPUx86}
 */
X86.opMOVDI = function()
{
    this.regEDI = (this.regEDI & ~this.maskData) | this.getIPWord();
    if (BACKTRACK) {
        this.backTrack.btiDILo = this.backTrack.btiMem0; this.backTrack.btiDIHi = this.backTrack.btiMem1;
    }
    this.nStepCycles -= this.cycleCounts.nOpCyclesLAHF;
};

/**
 * op=0xC0 (GRP2 byte,imm8) (80186/80188 and up)
 *
 * @this {CPUx86}
 */
X86.opGRP2bn = function()
{
    this.decodeModGrpByte.call(this, X86.aOpGrp2b, X86.helpSRCByte);
};

/**
 * op=0xC1 (GRP2 word,imm) (80186/80188 and up)
 *
 * @this {CPUx86}
 */
X86.opGRP2wn = function()
{
    this.decodeModGrpWord.call(this, this.sizeData == 2? X86.aOpGrp2w : X86.aOpGrp2d, X86.helpSRCByte);
};

/**
 * op=0xC2 (RET n)
 *
 * @this {CPUx86}
 */
X86.opRETn = function()
{
    let n = this.getIPShort();
    let newIP = this.popWord();
    this.setIP(newIP);
    if (n) this.setSP(this.getSP() + n);            // TODO: optimize
    this.nStepCycles -= this.cycleCounts.nOpCyclesRetn;
};

/**
 * op=0xC3 (RET)
 *
 * @this {CPUx86}
 */
X86.opRET = function()
{
    let newIP = this.popWord();
    this.setIP(newIP);
    this.nStepCycles -= this.cycleCounts.nOpCyclesRet;
};

/**
 * op=0xC4 (LES reg,word)
 *
 * This is like a "MOV reg,rm" operation, but it also loads ES from the next word.
 *
 * @this {CPUx86}
 */
X86.opLES = function()
{
    this.decodeModRegWord.call(this, X86.fnLES);
};

/**
 * op=0xC5 (LDS reg,word)
 *
 * This is like a "MOV reg,rm" operation, but it also loads DS from the next word.
 *
 * @this {CPUx86}
 */
X86.opLDS = function()
{
    this.decodeModRegWord.call(this, X86.fnLDS);
};

/**
 * op=0xC6 (MOV byte,imm8)
 *
 * @this {CPUx86}
 */
X86.opMOVb = function()
{
    /*
     * Like other MOV operations, the destination does not need to be read, just written.
     */
    this.opFlags |= X86.OPFLAG.NOREAD;
    this.decodeModGrpByte.call(this, X86.aOpGrpMOVn, this.getIPByte);
};

/**
 * op=0xC7 (MOV word,imm)
 *
 * @this {CPUx86}
 */
X86.opMOVw = function()
{
    /*
     * Like other MOV operations, the destination does not need to be read, just written.
     */
    this.opFlags |= X86.OPFLAG.NOREAD;
    this.decodeModGrpWord.call(this, X86.aOpGrpMOVn, this.getIPWord);
};

/**
 * op=0xC8 (ENTER imm16,imm8) (80186/80188 and up)
 *
 * @this {CPUx86}
 */
X86.opENTER = function()
{
    /*
     * Any operation that performs multiple stack modifications must snapshot regLSP first.
     */
    this.opLSP = this.regLSP;

    let wLocal = this.getIPShort();
    let bLevel = this.getIPByte() & 0x1f;
    /*
     * NOTE: 11 is the minimum cycle time for the 80286; the 80186/80188 has different cycle times: 15, 25 and
     * 22 + 16 * (bLevel - 1) for bLevel 0, 1 and > 1, respectively.  TODO: Fix this someday.
     */
    this.nStepCycles -= 11;
    this.pushWord(this.regEBP);
    let wFrame = this.getSP() & this.maskData;
    if (bLevel > 0) {
        this.nStepCycles -= (bLevel << 2) + (bLevel > 1? 1 : 0);
        while (--bLevel) {
            this.regEBP = (this.regEBP & ~this.maskData) | ((this.regEBP - this.sizeData) & this.maskData);
            this.pushWord(this.getSOWord(this.segSS, this.regEBP & this.maskData));
        }
        this.pushWord(wFrame);
    }
    this.regEBP = (this.regEBP & ~this.maskData) | wFrame;
    this.setSP((this.getSP() & ~this.segSS.maskAddr) | ((this.getSP() - wLocal) & this.segSS.maskAddr));

    this.opLSP = X86.ADDR_INVALID;
};

/**
 * op=0xC9 (LEAVE) (80186/80188 and up)
 *
 * @this {CPUx86}
 */
X86.opLEAVE = function()
{
    /*
     * Any operation that performs multiple stack modifications must snapshot regLSP first.
     */
    this.opLSP = this.regLSP;

    this.setSP((this.getSP() & ~this.segSS.maskAddr) | (this.regEBP & this.segSS.maskAddr));

    this.regEBP = (this.regEBP & ~this.maskData) | (this.popWord() & this.maskData);
    /*
     * NOTE: 5 is the cycle time for the 80286; the 80186/80188 has a cycle time of 8.  TODO: Fix this someday.
     */
    this.nStepCycles -= 5;

    this.opLSP = X86.ADDR_INVALID;
};

/**
 * op=0xCA (RETF n)
 *
 * @this {CPUx86}
 */
X86.opRETFn = function()
{
    X86.helpRETF.call(this, this.getIPShort());
    this.nStepCycles -= this.cycleCounts.nOpCyclesRetFn;
};

/**
 * op=0xCB (RETF)
 *
 * @this {CPUx86}
 */
X86.opRETF = function()
{
    X86.helpRETF.call(this, 0);
    this.nStepCycles -= this.cycleCounts.nOpCyclesRetF;
};

/**
 * op=0xCC (INT 3)
 *
 * @this {CPUx86}
 */
X86.opINT3 = function()
{
    /*
     * TODO: Consider swapping out this function whenever setProtMode() changes the mode to V86-mode.
     */
    if (I386 && (this.regPS & X86.PS.VM) && this.nIOPL < 3) {
        if (DEBUG) this.printMessage("INT 0x03 in v86-mode (IOPL < 3)", this.bitsMessage, true);
        X86.helpFault.call(this, X86.EXCEPTION.GP_FAULT, 0);
        return;
    }
    /*
     * Because INT3 is a trap, not a fault, we must use helpTrap() rather than helpFault().  Unfortunately, that
     * means you can't rely on the Debugger logic instead helpFault() to conditionally stop execution on an INT3,
     * so I've changed the Debugger's checkBreakpoint() function to stop execution on INT3 whenever both the
     * INT and HALT message bits are set; a simple "g" command allows you to continue.
     */
    X86.helpTrap.call(this, X86.EXCEPTION.BP_TRAP, this.cycleCounts.nOpCyclesInt3D);
};

/**
 * op=0xCD (INT n)
 *
 * @this {CPUx86}
 */
X86.opINTn = function()
{
    let nInt = this.getIPByte();
    /*
     * TODO: Consider swapping out this function whenever setProtMode() changes the mode to V86-mode.
     */
    if (I386 && (this.regPS & X86.PS.VM) && this.nIOPL < 3) {
        if (DEBUG && this.messageEnabled()) this.printMessage("INT " + Str.toHexByte(nInt) + " in v86-mode (IOPL < 3)", true, true);
        X86.helpFault.call(this, X86.EXCEPTION.GP_FAULT, 0);
        return;
    }
    /*
     * checkIntNotify() checks for any notification handlers registered via addIntNotify(), calls them,
     * and returns false ONLY if a notification handler returned false (ie, requesting the interrupt be skipped).
     */
    if (this.checkIntNotify(nInt)) {
        X86.helpTrap.call(this, nInt, 0);
        return;
    }
    this.nStepCycles--;     // we don't need to assess the full cost of nOpCyclesInt, but we need to assess something...
};

/**
 * op=0xCE (INTO: INT 4 if OF set)
 *
 * @this {CPUx86}
 */
X86.opINTO = function()
{
    if (this.getOF()) {
        /*
         * TODO: Consider swapping out this function whenever setProtMode() changes the mode to V86-mode.
         */
        if (I386 && (this.regPS & X86.PS.VM) && this.nIOPL < 3) {
            if (DEBUG) this.printMessage("INTO in v86-mode (IOPL < 3)", this.bitsMessage, true);
            X86.helpFault.call(this, X86.EXCEPTION.GP_FAULT, 0);
            return;
        }
        X86.helpTrap.call(this, X86.EXCEPTION.OF_TRAP, this.cycleCounts.nOpCyclesIntOD);
        return;
    }
    this.nStepCycles -= this.cycleCounts.nOpCyclesIntOFall;
};

/**
 * op=0xCF (IRET)
 *
 * @this {CPUx86}
 */
X86.opIRET = function()
{
    /*
     * TODO: Consider swapping out this function whenever setProtMode() changes the mode to V86-mode.
     */
    if (I386 && (this.regPS & X86.PS.VM) && this.nIOPL < 3) {
        if (DEBUG) this.printMessage("IRET in v86-mode (IOPL < 3)", this.bitsMessage, true);
        X86.helpFault.call(this, X86.EXCEPTION.GP_FAULT, 0);
        return;
    }
    X86.helpIRET.call(this);
};

/**
 * op=0xD0 (GRP2 byte,1)
 *
 * @this {CPUx86}
 */
X86.opGRP2b1 = function()
{
    this.decodeModGrpByte.call(this, X86.aOpGrp2b, X86.helpSRC1);
};

/**
 * op=0xD1 (GRP2 word,1)
 *
 * @this {CPUx86}
 */
X86.opGRP2w1 = function()
{
    this.decodeModGrpWord.call(this, this.sizeData == 2? X86.aOpGrp2w : X86.aOpGrp2d, X86.helpSRC1);
};

/**
 * op=0xD2 (GRP2 byte,CL)
 *
 * @this {CPUx86}
 */
X86.opGRP2bCL = function()
{
    this.decodeModGrpByte.call(this, X86.aOpGrp2b, X86.helpSRCCL);
};

/**
 * op=0xD3 (GRP2 word,CL)
 *
 * @this {CPUx86}
 */
X86.opGRP2wCL = function()
{
    this.decodeModGrpWord.call(this, this.sizeData == 2? X86.aOpGrp2w : X86.aOpGrp2d, X86.helpSRCCL);
};

/**
 * op=0xD4 0x0A (AAM)
 *
 * From "The 8086 Book":
 *
 *      1. Divide AL by 0x0A; store the quotient in AH and the remainder in AL
 *      2. Set PF, SF, and ZF based on the AL register (CF, OF, and AF are undefined)
 *
 * From "Undocumented Opcodes" (http://www.rcollins.org/secrets/opcodes/AAM.html):
 *
 *      AAM is shown as a two byte encoding used to divide AL by 10, putting the quotient in AH, and the remainder in AL.
 *      However, AAM is listed in the op code map as a single byte instruction. This leads one to wonder why a two-byte
 *      opcode is listed in the single-byte opcode map. In reality, the second byte is an undocumented operand to AAM.
 *      The operand is the divisor. In its documented incarnation, AAM is encoded as D4 0A. The operand 0A is the divisor.
 *      This divisor can be changed to any value between 0 and FF.
 *
 *      Using AAM in this manner is useful -- as it extends the CPU instruction set to include a DIV IMM8 instruction
 *      that is not available from any other form of the DIV instruction. The extended form of the AAM instruction is also
 *      useful because it sets the flags register according to the results, unlike the DIV or IDIV instruction.
 *
 *      According to Intel documentation, SF, ZF, and PF flags are set according to the result, while OF, AF, and CF
 *      are undefined. However, if AAM were used strictly as documented, then the Sign Flag (SF) could not be set under
 *      any circumstances, since anything divided by 10 will leave a remainder between 0 and 9. Obviously the remainder
 *      could never be between 128 and 255 (or -1 and -128 if you prefer) if used only as documented. Since AAM divides
 *      an 8 bit number by another 8-bit number, a carry or overflow could never occur. Therefore CF and OF always=0.
 *      Intel claims they are undefined, but my observations are consistent with my theory.
 *
 *      Contrary to documentation, AAM will generate exceptions in real mode, protected mode, and V86 mode. AAM can only
 *      generate Exception 0 -- divide by 0.
 *
 *      Finally, in the Pentium User's Manual, this heretofore undocumented form of AMM is described. Intel says:
 *
 *          Note: imm8 has the value of the instruction's second byte. The second byte under normally assembly [sic] of
 *          this instruction will be 0A, however, explicit modification of this byte will result in the operation described
 *          above and may alter results.
 *
 *      This instruction exists in this form on all Intel x86 processors. See the file [AAM.ASM](/docs/x86/ops/AAM/AAM.ASM)
 *      for diagnostics source code for this instruction.
 *
 * @this {CPUx86}
 */
X86.opAAM = function()
{
    let b = this.getIPByte();
    if (!b) {
        X86.helpDIVOverflow.call(this);
        return;
    }
    let AL = this.regEAX & 0xff;
    this.regEAX = (this.regEAX & ~0xffff) | ((AL / b) << 8) | (AL % b);
    /*
     * setLogicResult() is perfect, because it ensures that CF and OF are cleared as well (see above for why).
     */
    this.setLogicResult(this.regEAX, X86.RESULT.BYTE);
    this.nStepCycles -= this.cycleCounts.nOpCyclesAAM;
};

/**
 * op=0xD5 (AAD)
 *
 * From "The 8086 Book":
 *
 *      1. Multiply AH by 0x0A, add AH to AL, and store 0x00 in AH
 *      2. Set PF, SF, and ZF based on the AL register (CF, OF, and AF are undefined)
 *
 * From "Undocumented Opcodes" (http://www.rcollins.org/secrets/opcodes/AAD.html):
 *
 *      This instruction is the multiplication counterpart to AAM. As is the case with AAM, AAD uses the second
 *      byte as an operand. This operand is the multiplicand for AAD. Like AAM, AAD provides a way to execute a MUL
 *      IMM8 that is unavailable through any other means in the CPU.
 *
 *      Unlike MUL, or IMUL, AAD sets all of the CPU status flags according to the result. Intel states that the
 *      Overflow Flag (OF), Auxiliary carry Flag (AF), and Carry Flag (CF) are undefined. This assertion is incorrect.
 *      These flags are fully defined, and are set consistently with respect to any other integer operations.
 *
 *      And again, like AMM, beginning with the Pentium, Intel has finally acknowledged the existence of the second
 *      byte of this instruction as its operand. Intel says:
 *
 *          Note: imm8 has the value of the instruction's second byte. The second byte under normally assembly [sic]
 *          of this instruction will be 0A, however, explicit modification of this byte will result in the operation
 *          described above and may alter results.
 *
 *      This instruction exists in this form on all Intel x86 processors. See the file [AAD.ASM](/docs/x86/ops/AAD/AAD.ASM)
 *      for diagnostics source code for this instruction.
 *
 * TODO: Confirm on real hardware that flags reflect the result of the final addition (ie, that the result of the
 * intermediate multiplication is irrelevant); it also might be nice to confirm that an operand override has no effect.
 *
 * @this {CPUx86}
 */
X86.opAAD = function()
{
    let dst = (this.regEAX & 0xff);
    let src = (((this.regEAX >> 8) & 0xff) * this.getIPByte())|0;
    let result = (dst + src)|0;
    this.regEAX = (this.regEAX & ~0xffff) | (result & 0xff);
    this.setArithResult(dst, src, result, X86.RESULT.BYTE | X86.RESULT.ALL);
    this.nStepCycles -= this.cycleCounts.nOpCyclesAAD;
};

/**
 * op=0xD6 (SALC aka SETALC) (undocumented until Pentium Pro)
 *
 * Sets AL to 0xFF if CF=1, 0x00 otherwise; no flags are affected (similar to SBB AL,AL, but without side-effects)
 *
 * WARNING: I have no idea how many clocks this instruction originally required, so for now, I'm going with a minimum of 2.
 *
 * @this {CPUx86}
 */
X86.opSALC = function()
{
    this.regEAX = (this.regEAX & ~0xff) | (this.getCF()? 0xFF : 0);
    this.nStepCycles -= 2;
};

/**
 * op=0xD7 (XLAT)
 *
 * @this {CPUx86}
 */
X86.opXLAT = function()
{
    /*
     * TODO: Verify whether XLAT wraps its address calculation....
     */
    this.regEAX = (this.regEAX & ~0xff) | this.getEAByte(this.segData, (this.regEBX + (this.regEAX & 0xff)));
    this.nStepCycles -= this.cycleCounts.nOpCyclesXLAT;
};

/**
 * opESC()
 *
 * @this {CPUx86}
 * @param {number} bOpcode
 */
X86.opESC = function(bOpcode)
{
    this.bOpcode = bOpcode;
    this.decodeModRegWord.call(this, X86.fnESC);
};

/**
 * op=0xD8 (ESC0)
 *
 * @this {CPUx86}
 */
X86.opESC0 = function()
{
    X86.opESC.call(this, X86.OPCODE.ESC0);
};

/**
 * op=0xD9 (ESC1)
 *
 * @this {CPUx86}
 */
X86.opESC1 = function()
{
    X86.opESC.call(this, X86.OPCODE.ESC1);
};

/**
 * op=0xDA (ESC2)
 *
 * @this {CPUx86}
 */
X86.opESC2 = function()
{
    X86.opESC.call(this, X86.OPCODE.ESC2);
};

/**
 * op=0xDB (ESC3)
 *
 * @this {CPUx86}
 */
X86.opESC3 = function()
{
    X86.opESC.call(this, X86.OPCODE.ESC3);
};

/**
 * op=0xDC (ESC4)
 *
 * @this {CPUx86}
 */
X86.opESC4 = function()
{
    X86.opESC.call(this, X86.OPCODE.ESC4);
};

/**
 * op=0xDD (ESC5)
 *
 * @this {CPUx86}
 */
X86.opESC5 = function()
{
    X86.opESC.call(this, X86.OPCODE.ESC5);
};

/**
 * op=0xDE (ESC6)
 *
 * @this {CPUx86}
 */
X86.opESC6 = function()
{
    X86.opESC.call(this, X86.OPCODE.ESC6);
};

/**
 * op=0xDF (ESC7)
 *
 * @this {CPUx86}
 */
X86.opESC7 = function()
{
    X86.opESC.call(this, X86.OPCODE.ESC7);
};

/**
 * op=0xE0 (LOOPNZ disp)
 *
 * NOTE: All the instructions in this group (LOOPNZ, LOOPZ, LOOP, and JCXZ) actually
 * rely on the ADDRESS override setting for determining whether CX or ECX will be used,
 * even though it seems counter-intuitive; ditto for the REP prefix.
 *
 * @this {CPUx86}
 */
X86.opLOOPNZ = function()
{
    let disp = this.getIPDisp();
    let n = (this.regECX - 1) & this.maskAddr;
    this.regECX = (this.regECX & ~this.maskAddr) | n;
    if (n && !this.getZF()) {
        this.setIP(this.getIP() + disp);
        this.nStepCycles -= this.cycleCounts.nOpCyclesLoopNZ;
        return;
    }
    this.nStepCycles -= this.cycleCounts.nOpCyclesLoopFall;
};

/**
 * op=0xE1 (LOOPZ disp)
 *
 * NOTE: All the instructions in this group (LOOPNZ, LOOPZ, LOOP, and JCXZ) actually
 * rely on the ADDRESS override setting for determining whether CX or ECX will be used,
 * even though it seems counter-intuitive; ditto for the REP prefix.
 *
 * @this {CPUx86}
 */
X86.opLOOPZ = function()
{
    let disp = this.getIPDisp();
    let n = (this.regECX - 1) & this.maskAddr;
    this.regECX = (this.regECX & ~this.maskAddr) | n;
    if (n && this.getZF()) {
        this.setIP(this.getIP() + disp);
        this.nStepCycles -= this.cycleCounts.nOpCyclesLoopZ;
        return;
    }
    this.nStepCycles -= this.cycleCounts.nOpCyclesLoopZFall;
};

/**
 * op=0xE2 (LOOP disp)
 *
 * NOTE: All the instructions in this group (LOOPNZ, LOOPZ, LOOP, and JCXZ) actually
 * rely on the ADDRESS override setting for determining whether CX or ECX will be used,
 * even though it seems counter-intuitive; ditto for the REP prefix.
 *
 * @this {CPUx86}
 */
X86.opLOOP = function()
{
    let disp = this.getIPDisp();
    let n = (this.regECX - 1) & this.maskAddr;
    this.regECX = (this.regECX & ~this.maskAddr) | n;
    if (n) {
        this.setIP(this.getIP() + disp);
        this.nStepCycles -= this.cycleCounts.nOpCyclesLoop;
        return;
    }
    this.nStepCycles -= this.cycleCounts.nOpCyclesLoopFall;
};

/**
 * op=0xE3 (JCXZ/JECXZ disp)
 *
 * NOTE: All the instructions in this group (LOOPNZ, LOOPZ, LOOP, and JCXZ) actually
 * rely on the ADDRESS override setting for determining whether CX or ECX will be used,
 * even though it seems counter-intuitive; ditto for the REP prefix.
 *
 * @this {CPUx86}
 */
X86.opJCXZ = function()
{
    let disp = this.getIPDisp();
    if (!(this.regECX & this.maskAddr)) {
        this.setIP(this.getIP() + disp);
        this.nStepCycles -= this.cycleCounts.nOpCyclesLoopZ;
        return;
    }
    this.nStepCycles -= this.cycleCounts.nOpCyclesLoopZFall;
};

/**
 * op=0xE4 (IN AL,port)
 *
 * @this {CPUx86}
 */
X86.opINb = function()
{
    let port = this.getIPByte();
    if (!this.checkIOPM(port, 1, true)) return;
    this.regEAX = (this.regEAX & ~0xff) | (this.bus.checkPortInputNotify(port, 1, this.regLIP - 2) & 0xff);
    if (BACKTRACK) this.backTrack.btiAL = this.backTrack.btiIO;
    this.nStepCycles -= this.cycleCounts.nOpCyclesInP;
};

/**
 * op=0xE5 (IN AX,port)
 *
 * @this {CPUx86}
 */
X86.opINw = function()
{
    let port = this.getIPByte();
    if (!this.checkIOPM(port, this.sizeData, true)) return;
    this.regEAX = (this.regEAX & ~this.maskData) | (this.bus.checkPortInputNotify(port, this.sizeData, this.regLIP - 2) & this.maskData);
    if (BACKTRACK) {
        this.backTrack.btiAL = this.backTrack.btiIO;
        this.backTrack.btiAH = this.backTrack.btiIO;
    }
    this.nStepCycles -= this.cycleCounts.nOpCyclesInP;
};

/**
 * op=0xE6 (OUT port,AL)
 *
 * @this {CPUx86}
 */
X86.opOUTb = function()
{
    let port = this.getIPByte();
    if (!this.checkIOPM(port, 1, false)) return;
    this.bus.checkPortOutputNotify(port, 1, this.regEAX & 0xff, this.regLIP - 2);
    this.nStepCycles -= this.cycleCounts.nOpCyclesOutP;
};

/**
 * op=0xE7 (OUT port,AX)
 *
 * @this {CPUx86}
 */
X86.opOUTw = function()
{
    let port = this.getIPByte();
    if (!this.checkIOPM(port, this.sizeData, false)) return;
    this.bus.checkPortOutputNotify(port, this.sizeData, this.regEAX & this.maskData, this.regLIP - 2);
    this.nStepCycles -= this.cycleCounts.nOpCyclesOutP;
};

/**
 * op=0xE8 (CALL disp16)
 *
 * @this {CPUx86}
 */
X86.opCALL = function()
{
    let disp = this.getIPWord();
    let oldIP = this.getIP();
    let newIP = oldIP + disp;
    this.pushWord(oldIP);
    this.setIP(newIP);
    this.nStepCycles -= this.cycleCounts.nOpCyclesCall;
};

/**
 * op=0xE9 (JMP disp16)
 *
 * @this {CPUx86}
 */
X86.opJMP = function()
{
    let disp = this.getIPWord();
    this.setIP(this.getIP() + disp);
    this.nStepCycles -= this.cycleCounts.nOpCyclesJmp;
};

/**
 * op=0xEA (JMP seg:off)
 *
 * @this {CPUx86}
 */
X86.opJMPF = function()
{
    this.setCSIP(this.getIPWord(), this.getIPShort());
    this.nStepCycles -= this.cycleCounts.nOpCyclesJmpF;
};

/**
 * op=0xEB (JMP short disp8)
 *
 * @this {CPUx86}
 */
X86.opJMPs = function()
{
    let disp = this.getIPDisp();
    this.setIP(this.getIP() + disp);
    this.nStepCycles -= this.cycleCounts.nOpCyclesJmp;
};

/**
 * op=0xEC (IN AL,dx)
 *
 * @this {CPUx86}
 */
X86.opINDXb = function()
{
    let port = this.regEDX & 0xffff;
    if (!this.checkIOPM(port, 1, true)) return;
    this.regEAX = (this.regEAX & ~0xff) | (this.bus.checkPortInputNotify(port, 1, this.regLIP - 1) & 0xff);
    if (BACKTRACK) this.backTrack.btiAL = this.backTrack.btiIO;
    this.nStepCycles -= this.cycleCounts.nOpCyclesInDX;
};

/**
 * op=0xED (IN AX,dx)
 *
 * @this {CPUx86}
 */
X86.opINDXw = function()
{
    let port = this.regEDX & 0xffff;
    if (!this.checkIOPM(port, this.sizeData, true)) return;
    this.regEAX = (this.regEAX & ~this.maskData) | (this.bus.checkPortInputNotify(port, this.sizeData, this.regLIP - 1) & this.maskData);
    if (BACKTRACK) {
        this.backTrack.btiAL = this.backTrack.btiIO;
        this.backTrack.btiAH = this.backTrack.btiIO;
    }
    this.nStepCycles -= this.cycleCounts.nOpCyclesInDX;
};

/**
 * op=0xEE (OUT dx,AL)
 *
 * @this {CPUx86}
 */
X86.opOUTDXb = function()
{
    let port = this.regEDX & 0xffff;
    if (!this.checkIOPM(port, 1, false)) return;
    if (BACKTRACK) this.backTrack.btiIO = this.backTrack.btiAL;
    this.bus.checkPortOutputNotify(port, 1, this.regEAX & 0xff, this.regLIP - 1);
    this.nStepCycles -= this.cycleCounts.nOpCyclesOutDX;
};

/**
 * op=0xEF (OUT dx,AX)
 *
 * @this {CPUx86}
 */
X86.opOUTDXw = function()
{
    let port = this.regEDX & 0xffff;
    if (!this.checkIOPM(port, 2, false)) return;
    if (BACKTRACK) {
        this.backTrack.btiIO = this.backTrack.btiAL;
        this.backTrack.btiIO = this.backTrack.btiAH;
    }
    this.bus.checkPortOutputNotify(port, this.sizeData, this.regEAX & this.maskData, this.regLIP - 1);
    this.nStepCycles -= this.cycleCounts.nOpCyclesOutDX;
};

/**
 * op=0xF0 (LOCK:)
 *
 * @this {CPUx86}
 */
X86.opLOCK = function()
{
    this.opFlags |= X86.OPFLAG.LOCK | X86.OPFLAG.NOINTR;
    this.nStepCycles -= this.cycleCounts.nOpCyclesPrefix;
};

/**
 * op=0xF1 (INT1; undocumented; 80386 and up)
 *
 * For the 8086/8088, we treat opcode 0xF1 as an alias for LOCK (0xF0).
 *
 * For the 80186 and 80286, and we treat it as undefined.  Starting with the 80386, this opcode is known as INT1
 * or ICEBP, since it effectively performs an INT 0x01 but is normally only performed with an ICE.
 *
 * @this {CPUx86}
 */
X86.opINT1 = function()
{
    /*
     * TODO: Verify this instruction's behavior.
     */
    X86.helpTrap.call(this, X86.EXCEPTION.DB_EXC, this.cycleCounts.nOpCyclesInt3D);
};

/**
 * op=0xF2 (REPNZ:) (repeat CMPS or SCAS until NZ; repeat MOVS, LODS, or STOS unconditionally)
 *
 * @this {CPUx86}
 */
X86.opREPNZ = function()
{
    this.opFlags |= X86.OPFLAG.REPNZ | X86.OPFLAG.NOINTR;
    this.nStepCycles -= this.cycleCounts.nOpCyclesPrefix;
};

/**
 * op=0xF3 (REPZ:) (repeat CMPS or SCAS until Z; repeat MOVS, LODS, or STOS unconditionally)
 *
 * @this {CPUx86}
 */
X86.opREPZ = function()
{
    this.opFlags |= X86.OPFLAG.REPZ | X86.OPFLAG.NOINTR;
    this.nStepCycles -= this.cycleCounts.nOpCyclesPrefix;
};

/**
 * op=0xF4 (HLT)
 *
 * @this {CPUx86}
 */
X86.opHLT = function()
{
    if (I386 && (this.regPS & X86.PS.VM)) {
        X86.helpFault.call(this, X86.EXCEPTION.GP_FAULT, 0);
        return;
    }
    /*
     * The CPU is never REALLY halted by a HLT instruction; instead, by setting X86.INTFLAG.HALT,
     * we are signalling to stepCPU() that it's free to end the current burst AND that it should not
     * execute any more instructions until checkINTR() indicates a hardware interrupt is requested.
     */
    this.intFlags |= X86.INTFLAG.HALT;
    this.nStepCycles -= 2;
    /*
     * If a Debugger is present and both the CPU and HALT message categories are enabled, then we
     * REALLY halt the CPU, on the theory that whoever's using the Debugger would like to see HLTs.
     */
    if (DEBUGGER && this.dbg && this.messageEnabled(Messages.CPU + Messages.HALT)) {
        this.resetIP();         // this is purely for the Debugger's benefit, to show the HLT
        this.dbg.stopCPU();
        return;
    }
    /*
     * We also REALLY halt the machine if interrupts have been disabled, since that means it's dead in
     * the water (yes, we support NMIs, but none of our devices are going to generate an NMI at this point).
     */
    if (!this.getIF()) {
        if (DEBUGGER && this.dbg) this.resetIP();
        this.stopCPU();
    }
};

/**
 * op=0xF5 (CMC)
 *
 * @this {CPUx86}
 */
X86.opCMC = function()
{
    if (this.getCF()) this.clearCF(); else this.setCF();
    this.nStepCycles -= 2;                          // CMC takes 2 cycles on all CPUs
};

/**
 * op=0xF6 (GRP3 byte)
 *
 * The MUL byte instruction is problematic in two cases:
 *
 *      0xF6 0xE0:  MUL AL
 *      0xF6 0xE4:  MUL AH
 *
 * because the OpModGrpByte decoder function will attempt to put the fnMULb() function's
 * return value back into AL or AH, undoing fnMULb's update of AX.  And since fnMULb doesn't
 * know what the target is (only the target's value), it cannot easily work around the problem.
 *
 * A simple, albeit kludgy, solution is for fnMULb to always save its result in a special
 * "register" (eg, regMDLo), which we will then put back into regEAX if it's been updated.
 * This also relieves us from having to decode any part of the ModRM byte, so maybe it's not
 * such a bad work-around after all.
 *
 * Similar issues with IMUL (and DIV and IDIV) are resolved using the same special variable(s).
 *
 * @this {CPUx86}
 */
X86.opGRP3b = function()
{
    this.fMDSet = false;
    this.decodeModGrpByte.call(this, X86.aOpGrp3b, X86.helpSRCNone);
    if (this.fMDSet) this.regEAX = (this.regEAX & ~this.maskData) | (this.regMDLo & this.maskData);
};

/**
 * op=0xF7 (GRP3 word)
 *
 * The MUL word instruction is problematic in two cases:
 *
 *      0xF7 0xE0:  MUL AX
 *      0xF7 0xE2:  MUL DX
 *
 * because the OpModGrpWord decoder function will attempt to put the fnMULw() function's
 * return value back into AX or DX, undoing fnMULw's update of DX:AX.  And since fnMULw doesn't
 * know what the target is (only the target's value), it cannot easily work around the problem.
 *
 * A simple, albeit kludgy, solution is for fnMULw to always save its result in a special
 * "register" (eg, regMDLo/regMDHi), which we will then put back into regEAX/regEDX if it's been
 * updated.  This also relieves us from having to decode any part of the ModRM byte, so maybe
 * it's not such a bad work-around after all.
 *
 * @this {CPUx86}
 */
X86.opGRP3w = function()
{
    this.fMDSet = false;
    this.decodeModGrpWord.call(this, X86.aOpGrp3w, X86.helpSRCNone);
    if (this.fMDSet) {
        this.regEAX = (this.regEAX & ~this.maskData) | (this.regMDLo & this.maskData);
        this.regEDX = (this.regEDX & ~this.maskData) | (this.regMDHi & this.maskData);
    }
};

/**
 * op=0xF8 (CLC)
 *
 * @this {CPUx86}
 */
X86.opCLC = function()
{
    this.clearCF();
    this.nStepCycles -= 2;                              // CLC takes 2 cycles on all CPUs
};

/**
 * op=0xF9 (STC)
 *
 * @this {CPUx86}
 */
X86.opSTC = function()
{
    this.setCF();
    this.nStepCycles -= 2;                              // STC takes 2 cycles on all CPUs
};

/**
 * op=0xFA (CLI)
 *
 * @this {CPUx86}
 */
X86.opCLI = function()
{
    /*
     * The following code should be sufficient for all modes, because in real-mode, CPL is always zero,
     * and in V86-mode, CPL is always 3.
     */
    if (this.nCPL > this.nIOPL) {
        if (DEBUG && (this.regPS & X86.PS.VM)) this.printMessage("CLI in v86-mode (IOPL < 3)", this.bitsMessage, true);
        X86.helpFault.call(this, X86.EXCEPTION.GP_FAULT, 0);
        return;
    }
    this.clearIF();
    this.nStepCycles -= this.cycleCounts.nOpCyclesCLI;  // CLI takes LONGER on an 80286
};

/**
 * op=0xFB (STI)
 *
 * @this {CPUx86}
 */
X86.opSTI = function()
{
    /*
     * The following code should be sufficient for all modes, because in real-mode, CPL is always zero,
     * and in V86-mode, CPL is always 3.
     */
    if (this.nCPL > this.nIOPL) {
        if (DEBUG && (this.regPS & X86.PS.VM)) this.printMessage("STI in v86-mode (IOPL < 3)", this.bitsMessage, true);
        X86.helpFault.call(this, X86.EXCEPTION.GP_FAULT, 0);
        return;
    }
    this.setIF();
    this.opFlags |= X86.OPFLAG.NOINTR;
    this.nStepCycles -= 2;                              // STI takes 2 cycles on all CPUs
};

/**
 * op=0xFC (CLD)
 *
 * @this {CPUx86}
 */
X86.opCLD = function()
{
    this.clearDF();
    this.nStepCycles -= 2;                              // CLD takes 2 cycles on all CPUs
};

/**
 * op=0xFD (STD)
 *
 * @this {CPUx86}
 */
X86.opSTD = function()
{
    this.setDF();
    this.nStepCycles -= 2;                              // STD takes 2 cycles on all CPUs
};

/**
 * op=0xFE (GRP4 byte)
 *
 * @this {CPUx86}
 */
X86.opGRP4b = function()
{
    this.decodeModGrpByte.call(this, X86.aOpGrp4b, X86.helpSRCNone);
};

/**
 * op=0xFF (GRP4 word)
 *
 * @this {CPUx86}
 */
X86.opGRP4w = function()
{
    this.decodeModGrpWord.call(this, X86.aOpGrp4w, X86.helpSRCNone);
};

/**
 * opInvalid()
 *
 * @this {CPUx86}
 */
X86.opInvalid = function()
{
    X86.helpFault.call(this, X86.EXCEPTION.UD_FAULT);
};

/**
 * opUndefined()
 *
 * @this {CPUx86}
 */
X86.opUndefined = function()
{
    this.setIP(this.opLIP - this.segCS.base);
    this.setError("Undefined opcode " + Str.toHexByte(this.getByte(this.regLIP)) + " at " + Str.toHexLong(this.regLIP));
    this.stopCPU();
};

/**
 * opTBD()
 *
 * @this {CPUx86}
 */
X86.opTBD = function()
{
    this.setIP(this.opLIP - this.segCS.base);
    this.printMessage("unimplemented 80386 opcode", true);
    this.stopCPU();
};

/*
 * This 256-entry array of opcode functions is at the heart of the CPU engine: stepCPU(n).
 *
 * It might be worth trying a switch() statement instead, to see how the performance compares,
 * but I suspect that would vary quite a bit across JavaScript engines; for now, I'm putting my
 * money on array lookup.
 */
X86.aOps = [
    X86.opADDmb,            X86.opADDmw,            X86.opADDrb,            X86.opADDrw,        // 0x00-0x03
    X86.opADDALb,           X86.opADDAX,            X86.opPUSHES,           X86.opPOPES,        // 0x04-0x07
    X86.opORmb,             X86.opORmw,             X86.opORrb,             X86.opORrw,         // 0x08-0x0B
    X86.opORALb,            X86.opORAX,             X86.opPUSHCS,           X86.opPOPCS,        // 0x0C-0x0F
    X86.opADCmb,            X86.opADCmw,            X86.opADCrb,            X86.opADCrw,        // 0x10-0x13
    X86.opADCALb,           X86.opADCAX,            X86.opPUSHSS,           X86.opPOPSS,        // 0x14-0x17
    X86.opSBBmb,            X86.opSBBmw,            X86.opSBBrb,            X86.opSBBrw,        // 0x18-0x1B
    X86.opSBBALb,           X86.opSBBAX,            X86.opPUSHDS,           X86.opPOPDS,        // 0x1C-0x1F
    X86.opANDmb,            X86.opANDmw,            X86.opANDrb,            X86.opANDrw,        // 0x20-0x23
    X86.opANDAL,            X86.opANDAX,            X86.opES,               X86.opDAA,          // 0x24-0x27
    X86.opSUBmb,            X86.opSUBmw,            X86.opSUBrb,            X86.opSUBrw,        // 0x28-0x2B
    X86.opSUBALb,           X86.opSUBAX,            X86.opCS,               X86.opDAS,          // 0x2C-0x2F
    X86.opXORmb,            X86.opXORmw,            X86.opXORrb,            X86.opXORrw,        // 0x30-0x33
    X86.opXORALb,           X86.opXORAX,            X86.opSS,               X86.opAAA,          // 0x34-0x37
    X86.opCMPmb,            X86.opCMPmw,            X86.opCMPrb,            X86.opCMPrw,        // 0x38-0x3B
    X86.opCMPALb,           X86.opCMPAX,            X86.opDS,               X86.opAAS,          // 0x3C-0x3F
    X86.opINCAX,            X86.opINCCX,            X86.opINCDX,            X86.opINCBX,        // 0x40-0x43
    X86.opINCSP,            X86.opINCBP,            X86.opINCSI,            X86.opINCDI,        // 0x44-0x47
    X86.opDECAX,            X86.opDECCX,            X86.opDECDX,            X86.opDECBX,        // 0x48-0x4B
    X86.opDECSP,            X86.opDECBP,            X86.opDECSI,            X86.opDECDI,        // 0x4C-0x4F
    X86.opPUSHAX,           X86.opPUSHCX,           X86.opPUSHDX,           X86.opPUSHBX,       // 0x50-0x53
    X86.opPUSHSP_8086,      X86.opPUSHBP,           X86.opPUSHSI,           X86.opPUSHDI,       // 0x54-0x57
    X86.opPOPAX,            X86.opPOPCX,            X86.opPOPDX,            X86.opPOPBX,        // 0x58-0x5B
    X86.opPOPSP,            X86.opPOPBP,            X86.opPOPSI,            X86.opPOPDI,        // 0x5C-0x5F
    /*
     * On an 8086/8088, opcodes 0x60-0x6F are aliases for the conditional jumps 0x70-0x7F.  Sometimes you'll see
     * references to these opcodes (like 0x60) being a "two-byte NOP" and using them differentiate an 8088 from newer
     * CPUs, but they're only a "two-byte NOP" if the second byte is zero, resulting in zero displacement.
     */
    X86.opJO,               X86.opJNO,              X86.opJC,               X86.opJNC,          // 0x60-0x63
    X86.opJZ,               X86.opJNZ,              X86.opJBE,              X86.opJNBE,         // 0x64-0x67
    X86.opJS,               X86.opJNS,              X86.opJP,               X86.opJNP,          // 0x68-0x6B
    X86.opJL,               X86.opJNL,              X86.opJLE,              X86.opJNLE,         // 0x6C-0x6F
    X86.opJO,               X86.opJNO,              X86.opJC,               X86.opJNC,          // 0x70-0x73
    X86.opJZ,               X86.opJNZ,              X86.opJBE,              X86.opJNBE,         // 0x74-0x77
    X86.opJS,               X86.opJNS,              X86.opJP,               X86.opJNP,          // 0x78-0x7B
    X86.opJL,               X86.opJNL,              X86.opJLE,              X86.opJNLE,         // 0x7C-0x7F
    /*
     * On all processors, opcode groups 0x80 and 0x82 perform identically (0x82 opcodes sign-extend their
     * immediate data, but since both 0x80 and 0x82 are byte operations, the sign extension has no effect).
     *
     * WARNING: Intel's "Pentium Processor User's Manual (Volume 3: Architecture and Programming Manual)" refers
     * to opcode 0x82 as a "reserved" instruction, but also cryptically refers to it as "MOVB AL,imm".  This is
     * assumed to be an error in the manual, because as far as I know, 0x82 has always mirrored 0x80.
     */
    X86.opGRP1b,            X86.opGRP1w,            X86.opGRP1b,            X86.opGRP1sw,       // 0x80-0x83
    X86.opTESTrb,           X86.opTESTrw,           X86.opXCHGrb,           X86.opXCHGrw,       // 0x84-0x87
    X86.opMOVmb,            X86.opMOVmw,            X86.opMOVrb,            X86.opMOVrw,        // 0x88-0x8B
    X86.opMOVwsr,           X86.opLEA,              X86.opMOVsrw,           X86.opPOPmw,        // 0x8C-0x8F
    X86.opNOP,              X86.opXCHGCX,           X86.opXCHGDX,           X86.opXCHGBX,       // 0x90-0x93
    X86.opXCHGSP,           X86.opXCHGBP,           X86.opXCHGSI,           X86.opXCHGDI,       // 0x94-0x97
    X86.opCBW,              X86.opCWD,              X86.opCALLF,            X86.opWAIT,         // 0x98-0x9B
    X86.opPUSHF,            X86.opPOPF,             X86.opSAHF,             X86.opLAHF,         // 0x9C-0x9F
    X86.opMOVALm,           X86.opMOVAXm,           X86.opMOVmAL,           X86.opMOVmAX,       // 0xA0-0xA3
    X86.opMOVSb,            X86.opMOVSw,            X86.opCMPSb,            X86.opCMPSw,        // 0xA4-0xA7
    X86.opTESTALb,          X86.opTESTAX,           X86.opSTOSb,            X86.opSTOSw,        // 0xA8-0xAB
    X86.opLODSb,            X86.opLODSw,            X86.opSCASb,            X86.opSCASw,        // 0xAC-0xAF
    X86.opMOVALb,           X86.opMOVCLb,           X86.opMOVDLb,           X86.opMOVBLb,       // 0xB0-0xB3
    X86.opMOVAHb,           X86.opMOVCHb,           X86.opMOVDHb,           X86.opMOVBHb,       // 0xB4-0xB7
    X86.opMOVAX,            X86.opMOVCX,            X86.opMOVDX,            X86.opMOVBX,        // 0xB8-0xBB
    X86.opMOVSP,            X86.opMOVBP,            X86.opMOVSI,            X86.opMOVDI,        // 0xBC-0xBF
    /*
     * On an 8086/8088, opcodes 0xC0 -> 0xC2, 0xC1 -> 0xC3, 0xC8 -> 0xCA and 0xC9 -> 0xCB.
     */
    X86.opRETn,             X86.opRET,              X86.opRETn,             X86.opRET,          // 0xC0-0xC3
    X86.opLES,              X86.opLDS,              X86.opMOVb,             X86.opMOVw,         // 0xC4-0xC7
    X86.opRETFn,            X86.opRETF,             X86.opRETFn,            X86.opRETF,         // 0xC8-0xCB
    X86.opINT3,             X86.opINTn,             X86.opINTO,             X86.opIRET,         // 0xCC-0xCF
    X86.opGRP2b1,           X86.opGRP2w1,           X86.opGRP2bCL,          X86.opGRP2wCL,      // 0xD0-0xD3
    /*
     * Even as of the Pentium, opcode 0xD6 is still marked as "reserved", but it's always been SALC (aka SETALC).
     */
    X86.opAAM,              X86.opAAD,              X86.opSALC,             X86.opXLAT,         // 0xD4-0xD7
    X86.opESC0,             X86.opESC1,             X86.opESC2,             X86.opESC3,         // 0xD8-0xDB
    X86.opESC4,             X86.opESC5,             X86.opESC6,             X86.opESC7,         // 0xDC-0xDF
    X86.opLOOPNZ,           X86.opLOOPZ,            X86.opLOOP,             X86.opJCXZ,         // 0xE0-0xE3
    X86.opINb,              X86.opINw,              X86.opOUTb,             X86.opOUTw,         // 0xE4-0xE7
    X86.opCALL,             X86.opJMP,              X86.opJMPF,             X86.opJMPs,         // 0xE8-0xEB
    X86.opINDXb,            X86.opINDXw,            X86.opOUTDXb,           X86.opOUTDXw,       // 0xEC-0xEF
    /*
     * On an 8086/8088, opcode 0xF1 is believed to be an alias for 0xF0; in any case, it definitely behaves like
     * a prefix on those processors, so we treat it as such.  On the 80186 and 80286, we treat it as opUndefined(),
     * and on the 80386, it becomes opINT1().
     *
     * As of the Pentium, opcode 0xF1 is still marked "reserved".
     */
    X86.opLOCK,             X86.opLOCK,             X86.opREPNZ,            X86.opREPZ,         // 0xF0-0xF3
    X86.opHLT,              X86.opCMC,              X86.opGRP3b,            X86.opGRP3w,        // 0xF4-0xF7
    X86.opCLC,              X86.opSTC,              X86.opCLI,              X86.opSTI,          // 0xF8-0xFB
    X86.opCLD,              X86.opSTD,              X86.opGRP4b,            X86.opGRP4w         // 0xFC-0xFF
];

/*
 * A word (or two) on instruction groups (eg, Grp1, Grp2), which are groups of instructions that
 * use a mod/reg/rm byte, where the reg field of that byte selects a function rather than a register.
 *
 * I start with the groupings used by Intel's "Pentium Processor User's Manual (Volume 3: Architecture
 * and Programming Manual)", but I deviate slightly, mostly by subdividing their groups with letter suffixes:
 *
 *      Opcodes     Intel       PCx86                                               PC Mag TechRef
 *      -------     -----       ----                                                --------------
 *      0x80-0x83   Grp1        Grp1b and Grp1w                                     Group A
 *      0xC0-0xC1   Grp2        Grp2b and Grp2w (opGRP2bn/wn)                       Group B
 *      0xD0-0xD3   Grp2        Grp2b and Grp2w (opGRP2b1/w1 and opGRP2bCL/wCL)     Group B
 *      0xF6-0xF7   Grp3        Grp3b and Grp3w                                     Group C
 *      0xFE        Grp4        Grp4b                                               Group D
 *      0xFF        Grp5        Grp4w                                               Group E
 *      0x0F,0x00   Grp6        Grp6 (SLDT, STR, LLDT, LTR, VERR, VERW)             Group F
 *      0x0F,0x01   Grp7        Grp7 (SGDT, SIDT, LGDT, LIDT, SMSW, LMSW, INVLPG)   Group G
 *      0x0F,0xBA   Grp8        Grp8 (BT, BTS, BTR, BTC)                            Group H
 *      0x0F,0xC7   Grp9        Grp9 (CMPXCH)                                       (N/A, 80486 and up)
 *
 * My only serious deviation is Grp5, which I refer to as Grp4w, because it contains word forms of
 * the INC and DEC instructions found in Grp4b.  Granted, Grp4w also contains versions of the CALL,
 * JMP and PUSH instructions, which are not in Grp4b, but there's nothing in Grp4b that conflicts with
 * Grp4w, so I think my nomenclature makes more sense.  To compensate, I don't use Grp5, so that the
 * remaining group numbers remain in sync with Intel's.
 *
 * To the above list, I've added a few "single-serving" groups: opcode 0x8F uses GrpPOPw, and opcodes 0xC6/0xC7
 * use GrpMOVn.  In both of these groups, the only valid (documented) instruction is where reg=0x0.
 *
 * TODO: Test what happens on real hardware when the reg field is non-zero for opcodes 0x8F and 0xC6/0xC7.
 */
X86.aOpGrp1b = [
    X86.fnADDb,             X86.fnORb,              X86.fnADCb,             X86.fnSBBb,             // 0x80/0x82(reg=0x0-0x3)
    X86.fnANDb,             X86.fnSUBb,             X86.fnXORb,             X86.fnCMPb              // 0x80/0x82(reg=0x4-0x7)
];

X86.aOpGrp1w = [
    X86.fnADDw,             X86.fnORw,              X86.fnADCw,             X86.fnSBBw,             // 0x81/0x83(reg=0x0-0x3)
    X86.fnANDw,             X86.fnSUBw,             X86.fnXORw,             X86.fnCMPw              // 0x81/0x83(reg=0x4-0x7)
];

X86.aOpGrpPOPw = [
    X86.fnPOPw,             X86.fnGRPFault,         X86.fnGRPFault,         X86.fnGRPFault,         // 0x8F(reg=0x0-0x3)
    X86.fnGRPFault,         X86.fnGRPFault,         X86.fnGRPFault,         X86.fnGRPFault          // 0x8F(reg=0x4-0x7)
];

X86.aOpGrpMOVn = [
    X86.fnMOVn,             X86.fnGRPUndefined,     X86.fnGRPUndefined,     X86.fnGRPUndefined,     // 0xC6/0xC7(reg=0x0-0x3)
    X86.fnGRPUndefined,     X86.fnGRPUndefined,     X86.fnGRPUndefined,     X86.fnGRPUndefined      // 0xC6/0xC7(reg=0x4-0x7)
];

X86.aOpGrp2b = [
    X86.fnROLb,             X86.fnRORb,             X86.fnRCLb,             X86.fnRCRb,             // 0xC0/0xD0/0xD2(reg=0x0-0x3)
    X86.fnSHLb,             X86.fnSHRb,             X86.fnGRPUndefined,     X86.fnSARb              // 0xC0/0xD0/0xD2(reg=0x4-0x7)
];

X86.aOpGrp2w = [
    X86.fnROLw,             X86.fnRORw,             X86.fnRCLw,             X86.fnRCRw,             // 0xC1/0xD1/0xD3(reg=0x0-0x3)
    X86.fnSHLw,             X86.fnSHRw,             X86.fnGRPUndefined,     X86.fnSARw              // 0xC1/0xD1/0xD3(reg=0x4-0x7)
];

X86.aOpGrp2d = [
    X86.fnROLd,             X86.fnRORd,             X86.fnRCLd,             X86.fnRCRd,             // 0xC1/0xD1/0xD3(reg=0x0-0x3)
    X86.fnSHLd,             X86.fnSHRd,             X86.fnGRPUndefined,     X86.fnSARd              // 0xC1/0xD1/0xD3(reg=0x4-0x7)
];

X86.aOpGrp3b = [
    X86.fnTESTib,           X86.fnGRPUndefined,     X86.fnNOTb,             X86.fnNEGb,             // 0xF6(reg=0x0-0x3)
    X86.fnMULb,             X86.fnIMULb,            X86.fnDIVb,             X86.fnIDIVb             // 0xF6(reg=0x4-0x7)
];

X86.aOpGrp3w = [
    X86.fnTESTiw,           X86.fnGRPUndefined,     X86.fnNOTw,             X86.fnNEGw,             // 0xF7(reg=0x0-0x3)
    X86.fnMULw,             X86.fnIMULw,            X86.fnDIVw,             X86.fnIDIVw             // 0xF7(reg=0x4-0x7)
];

X86.aOpGrp4b = [
    X86.fnINCb,             X86.fnDECb,             X86.fnGRPUndefined,     X86.fnGRPUndefined,     // 0xFE(reg=0x0-0x3)
    X86.fnGRPUndefined,     X86.fnGRPUndefined,     X86.fnGRPUndefined,     X86.fnGRPUndefined      // 0xFE(reg=0x4-0x7)
];

X86.aOpGrp4w = [
    X86.fnINCw,             X86.fnDECw,             X86.fnCALLw,            X86.fnCALLFdw,          // 0xFF(reg=0x0-0x3)
    X86.fnJMPw,             X86.fnJMPFdw,           X86.fnPUSHw,            X86.fnGRPUndefined      // 0xFF(reg=0x4-0x7)
];<|MERGE_RESOLUTION|>--- conflicted
+++ resolved
@@ -2511,13 +2511,8 @@
  */
 X86.opWAIT = function()
 {
-<<<<<<< HEAD
-    if (!this.fpuActive || !this.fpuActive.opWAIT()) {
-        this.nStepCycles -= 3;     // FPUX86.opWAIT() is required to charge some number of cycles if it returns true
-=======
     if (!this.fpu || !this.fpu.opWAIT()) {
         this.nStepCycles -= 3;     // FPUx86.opWAIT() is required to charge some number of cycles if it returns true
->>>>>>> 4f29dc06
     }
 };
 
