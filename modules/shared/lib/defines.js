/**
 * @fileoverview PCjs compile-time definitions.
 * @author <a href="mailto:Jeff@pcjs.org">Jeff Parsons</a>
 * @copyright © 2012-2019 Jeff Parsons
 *
 * This file is part of PCjs, a computer emulation software project at <https://www.pcjs.org>.
 *
 * PCjs is free software: you can redistribute it and/or modify it under the terms of the
 * GNU General Public License as published by the Free Software Foundation, either version 3
 * of the License, or (at your option) any later version.
 *
 * PCjs is distributed in the hope that it will be useful, but WITHOUT ANY WARRANTY; without
 * even the implied warranty of MERCHANTABILITY or FITNESS FOR A PARTICULAR PURPOSE.  See the
 * GNU General Public License for more details.
 *
 * You should have received a copy of the GNU General Public License along with PCjs.  If not,
 * see <http://www.gnu.org/licenses/gpl.html>.
 *
 * You are required to include the above copyright notice in every modified copy of this work
 * and to display that copyright notice when the software starts running; see COPYRIGHT in
 * <https://www.pcjs.org/modules/shared/lib/defines.js>.
 *
 * Some PCjs files also attempt to load external resource files, such as character-image files,
 * ROM files, and disk image files. Those external resource files are not considered part of PCjs
 * for purposes of the GNU General Public License, and the author does not claim any copyright
 * as to their contents.
 */

"use strict";

/**
 * @define {string}
 */
var APPVERSION = "";                    // this @define is overridden by the Closure Compiler with the version in machines.json

var XMLVERSION = null;                  // this is set in non-COMPILED builds by embedMachine() if a version number was found in the machine XML

<<<<<<< HEAD
var COPYRIGHT = "Copyright © 2012-2018 Jeff Parsons (Jeff@pcjs.org)";
=======
var COPYRIGHT = "Copyright © 2012-2019 Jeff Parsons <Jeff@pcjs.org>";
>>>>>>> 1e197fbe

var LICENSE = "License: GPL version 3 or later (http://gnu.org/licenses/gpl.html)";

var CSSCLASS = "pcjs";

/**
 * @define {string}
 */
var SITEURL = "http://localhost:8088";  // this @define is overridden by the Closure Compiler with "https://www.pcjs.org"

/**
 * @define {boolean}
 */
var COMPILED = false;                   // this @define is overridden by the Closure Compiler (to true)

/**
 * @define {boolean}
 */
var DEBUG = true;                       // this @define is overridden by the Closure Compiler (to false) to remove DEBUG-only code

/**
 * @define {boolean}
 */
var MAXDEBUG = false;                   // this @define is overridden by the Closure Compiler (to false) to remove MAXDEBUG-only code

/**
 * @define {boolean}
 */
var PRIVATE = false;                    // this @define is overridden by the Closure Compiler (to false) to enable PRIVATE code

/*
 * RS-232 DB-25 Pin Definitions, mapped to bits 1-25 in a 32-bit status value.
 *
 * SerialPorts in PCjs machines are considered DTE (Data Terminal Equipment), which means they should be "virtually"
 * connected to each other via a null-modem cable, which assumes the following cross-wiring:
 *
 *     G       1  <->  1        G       (Ground)
 *     TD      2  <->  3        RD      (Received Data)
 *     RD      3  <->  2        TD      (Transmitted Data)
 *     RTS     4  <->  5        CTS     (Clear To Send)
 *     CTS     5  <->  4        RTS     (Request To Send)
 *     DSR   6+8  <->  20       DTR     (Data Terminal Ready)
 *     SG      7  <->  7        SG      (Signal Ground)
 *     DTR    20  <->  6+8      DSR     (Data Set Ready + Carrier Detect)
 *     RI     22  <->  22       RI      (Ring Indicator)
 *
 * TODO: Move these definitions to a more appropriate shared file at some point.
 */
var RS232 = {
    RTS: {
        PIN:  4,
        MASK: 0x00000010
    },
    CTS: {
        PIN:  5,
        MASK: 0x00000020
    },
    DSR: {
        PIN:  6,
        MASK: 0x00000040
    },
    CD: {
        PIN:  8,
        MASK: 0x00000100
    },
    DTR: {
        PIN:  20,
        MASK: 0x00100000
    },
    RI: {
        PIN:  22,
        MASK: 0x00400000
    }
};

/*
 * NODE should be true if we're running under NodeJS (eg, command-line), false if not (eg, web browser)
 */
var NODE = false;
if (typeof module !== 'undefined') {
    NODE = true;
}

if (NODE) {
    global.window       = false;        // provides an alternative "if (typeof window === 'undefined')" (ie, "if (window) ...")
    global.APPVERSION   = APPVERSION;
    global.XMLVERSION   = XMLVERSION;
    global.COPYRIGHT    = COPYRIGHT;
    global.LICENSE      = LICENSE;
    global.CSSCLASS     = CSSCLASS;
    global.SITEURL      = SITEURL;
    global.COMPILED     = COMPILED;
    global.DEBUG        = DEBUG;
    global.MAXDEBUG     = MAXDEBUG;
    global.PRIVATE      = PRIVATE;
    global.RS232        = RS232;
    global.NODE         = NODE;
    /*
     * TODO: When we're "required" by Node, should we return anything via module.exports?
     */
}<|MERGE_RESOLUTION|>--- conflicted
+++ resolved
@@ -35,11 +35,7 @@
 
 var XMLVERSION = null;                  // this is set in non-COMPILED builds by embedMachine() if a version number was found in the machine XML
 
-<<<<<<< HEAD
-var COPYRIGHT = "Copyright © 2012-2018 Jeff Parsons (Jeff@pcjs.org)";
-=======
 var COPYRIGHT = "Copyright © 2012-2019 Jeff Parsons <Jeff@pcjs.org>";
->>>>>>> 1e197fbe
 
 var LICENSE = "License: GPL version 3 or later (http://gnu.org/licenses/gpl.html)";
 
