/**
 * @fileoverview Net-related functions
 * @author <a href="mailto:Jeff@pcjs.org">Jeff Parsons</a> (@jeffpar)
 * @copyright © Jeff Parsons 2012-2017
 *
 * This file is part of PCjs, a computer emulation software project at <http://pcjs.org/>.
 *
 * PCjs is free software: you can redistribute it and/or modify it under the terms of the
 * GNU General Public License as published by the Free Software Foundation, either version 3
 * of the License, or (at your option) any later version.
 *
 * PCjs is distributed in the hope that it will be useful, but WITHOUT ANY WARRANTY; without
 * even the implied warranty of MERCHANTABILITY or FITNESS FOR A PARTICULAR PURPOSE.  See the
 * GNU General Public License for more details.
 *
 * You should have received a copy of the GNU General Public License along with PCjs.  If not,
 * see <http://www.gnu.org/licenses/gpl.html>.
 *
 * You are required to include the above copyright notice in every modified copy of this work
 * and to display that copyright notice when the software starts running; see COPYRIGHT in
 * <http://pcjs.org/modules/shared/lib/defines.js>.
 *
 * Some PCjs files also attempt to load external resource files, such as character-image files,
 * ROM files, and disk image files. Those external resource files are not considered part of PCjs
 * for purposes of the GNU General Public License, and the author does not claim any copyright
 * as to their contents.
 */

"use strict";

if (NODE) {
    var fs = require("fs");
    var http = require("http");
    var path = require("path");
    var url = require("url");
<<<<<<< HEAD
    var Str = require("../../shared/es6/strlib");
=======
>>>>>>> beaf4f91
}

class Net {
    /**
     * hasParm(sParm, sValue, req)
     *
     * @param {string} sParm
     * @param {string|null} sValue (pass null to check for the presence of ANY sParm)
     * @param {Object} [req] is the web server's (ie, Express) request object, if any
     * @return {boolean} true if the request Object contains the specified parameter/value, false if not
     *
     * TODO: Consider whether sParm === null should check for the presence of ANY parameter in Net.asPropagate.
     */
    static hasParm(sParm, sValue, req)
    {
        return (req && req.query && req.query[sParm] && (!sValue || req.query[sParm] == sValue));
    }

    /**
     * propagateParms(sURL, req)
     *
     * Propagates any "special" query parameters (as listed in Net.asPropagate) from the given
     * request object (req) to the given URL (sURL).
     *
     * We do not modify an sURL that already contains a '?' OR that begins with a protocol
     * (eg, http:, mailto:, etc), in order to keep this function simple, since it's only for
     * debugging purposes anyway.  I also considered blowing off any URLs with a '#' for the
     * same reason, since any hash string must follow any query parameters, but stripping
     * and re-appending the hash string is pretty trivial, so we do handle that.
     *
     * TODO: Make propagateParms() more general-purpose (eg, capable of detecting any URL
     * to the same site, and capable of merging any of our "special" query parameters with any
     * existing query parameters.
     *
     * @param {string|null} sURL
     * @param {Object} [req] is the web server's (ie, Express) request object, if any
     * @return {string} massaged sURL
     */
    static propagateParms(sURL, req)
    {
        if (sURL !== null && sURL.indexOf('?') < 0) {
            var i;
            var sHash = "";
            if ((i = sURL.indexOf('#')) >= 0) {
                sHash = sURL.substr(i);
                sURL = sURL.substr(0, i);
            }
            var match = sURL.match(/^([a-z])+:(.*)/);
            if (!match && req && req.query) {
                for (i = 0; i < Net.asPropagate.length; i++) {
                    var sQuery = Net.asPropagate[i];
                    var sValue;
                    if ((sValue = req.query[sQuery])) {
                        var sParm = (sURL.indexOf('?') < 0 ? '?' : '&');
                        sParm += sQuery + '=';
                        if (sURL.indexOf(sParm) < 0) sURL += sParm + encodeURIComponent(sValue);
                    }
                }
            }
            sURL += sHash;
        }
        return sURL;
    }

    /**
     * encodeURL(sURL, req, fDebug)
     *
     * Used to encodes any URLs presented on the current page, using this, um, simple 5-step process:
     *
     *  1) Replace any backslashes with slashes, in case the URL was derived from a file system path
     *  2) Remap links that begin with "archive/" to the corresponding URL at "http://archive.pcjs.org/"
     *  3) Use decodeURI() to eliminate escape sequences (like "%20") so that encodeURI() won't re-encode the "%"
     *  4) Use encodeURI() to transform all "htmlspecialchars" and reserved characters into the appropriate sequences
     *  5) Massage the result with Net.propagateParms(), so that any special parameters are passed along
     *
     * @param {string} sURL
     * @param {Object} req is the web server's (ie, Express) request object, if any
     * @param {boolean} [fDebug]
     * @return {string} encoded URL
     */
    static encodeURL(sURL, req, fDebug)
    {
        if (sURL) {
            sURL = sURL.replace(/\\/g, '/');
            if (!fDebug) {
                if (sURL.match(/^[^:?]*archive\//)) {
                    if (sURL.charAt(0) != '/') sURL = path.join(req.path, sURL);
                    sURL = "http://archive.pcjs.org" + sURL.replace("/archive/", "/");
                }
            }
            /*
             * If the incoming URL already contains URI-style escape sequences (eg, "%20" instead of spaces),
             * calling decodeURI() first will eliminate them, preventing encodeURI() from converting leading
             * "%" into "%25" and corrupting sequences like "%20" by turning them into "%2520".
             */
            return Net.propagateParms(encodeURI(decodeURI(sURL)), req);
        }
        return sURL;
    }

    /**
     * isRemote(sPath)
     *
     * TODO: Add support for FTP? HTTPS? Anything else?
     *
     * @param {string} sPath
     * @return {boolean} true if sPath is a (supported) remote path, false if not
     */
    static isRemote(sPath)
    {
        return (sPath.indexOf("http:") === 0);
    }

    /**
     * getStat(sURL, done)
     *
     * @param {string} sURL
     * @param {function(Error,Object)} done
     */
    static getStat(sURL, done)
    {
        var options = url.parse(sURL);
        options.method = "HEAD";
        options.path = options.pathname;    // TODO: Determine the necessity of aliasing this
        var req = http.request(options, function(res)
        {
            var err = null;
            var stat = null;
            // console.log(JSON.stringify(res.headers));
            if (res.statusCode == 200) {
                /*
                 * Apparently Node lower-cases response headers (at least incoming headers, despite
                 * lots of amusing whining by certain people in the Node community), which seems like
                 * a good thing, because that means I can do two simple key look-ups.
                 */
                var sLength = res.headers['content-length'];
                var sModified = res.headers['last-modified'];
                stat = {
                    size: sLength ? parseInt(sLength, 10) : -1,
                    mtime: sModified ? new Date(sModified) : null,
                    remote: true            // an additional property we provide to indicate this is not your normal stats object
                };
            } else {
                err = new Error("unexpected response code: " + res.statusCode);
            }
            done(err, stat);
        });
        req.on('error', function(err)
        {
            done(err, null);
        });
        req.end();
    }

    /**
     * getFile(sURL, sEncoding, done)
     *
     * TODO: Add support for FTP? HTTPS? Anything else?
     *
     * @param {string} sURL is the source file
     * @param {string|null} sEncoding is the encoding to assume, if any
     * @param {function(Error,number,(string|Buffer))} done receives an Error, an HTTP status code, and a Buffer (if any)
     */
    static getFile(sURL, sEncoding, done)
    {
        /*
         * Buffer objects are a fixed size, so my choices are: 1) call getStat() first, hope it returns
         * the true size, and then preallocate a buffer; or 2) create a new, larger buffer every time a new
         * chunk arrives.  The latter seems best.
         *
         * However, if an encoding is given, we'll simply concatenate all the data into a String and return
         * that instead.  Note that the incoming data is always a Buffer, but concatenation with a String
         * performs an implied "toString()" on the Buffer.
         *
         * WARNING: Even when an encoding is provided, we don't make any attempt to verify that the incoming
         * data matches that encoding.
         */
        var sFile = "";
        var bufFile = null;
        http.get(sURL, function(res)
        {
            res.on('data', function(data)
            {
                if (sEncoding) {
                    sFile += data;
                    return;
                }
                if (!bufFile) {
                    bufFile = data;
                    return;
                }
                /*
                 * We need to grow bufFile.  I used to do this myself, using the "copy" method:
                 *
                 *      buf.copy(targetBuffer, [targetStart], [sourceStart], [sourceEnd])
                 *
                 * which defaults to 0 for [targetStart] and [sourceStart], but the docs don't clearly
                 * define the default value for [sourceEnd].  They say "buffer.length", but there is no
                 * parameter here named "buffer".  Let's hope that in the case of "bufFile.copy(buf)"
                 * they meant "bufFile.length".
                 *
                 * However, it turns out this is moot, because there's a new kid in town: Buffer.concat().
                 *
                 *      buf = new Buffer(bufFile.length + data.length);
                 *      bufFile.copy(buf);
                 *      data.copy(buf, bufFile.length);
                 *      bufFile = buf;
                 */
                bufFile = Buffer.concat([bufFile, data], bufFile.length + data.length);
            }).on('end', function()
            {
                /*
                 * TODO: Decide what to do when res.statusCode is actually an error code (eg, 404), because
                 * in such cases, the file content will likely just be an HTML error page.
                 */
                if (res.statusCode < 400) {
                    done(null, res.statusCode, sEncoding? sFile : bufFile);
                } else {
                    done(new Error(sEncoding? sFile : bufFile), res.statusCode, null);
                }
            }).on('error', function(err)
            {
                done(err, res.statusCode, null);
            });
        });
    }

    /**
     * downloadFile(sURL, sFile, done)
     *
     * @param {string} sURL is the source file
     * @param {string} sFile is a fully-qualified target file
     * @param {function(Error,number)} done is a callback that receives an Error and a HTTP status code
     */
    static downloadFile(sURL, sFile, done)
    {
        var file = fs.createWriteStream(sFile);

        /*
         * http.get() accepts a "url" string in lieu of an "options" object; it automatically builds
         * the latter from the former using url.parse(). This is good, because it relieves me from
         * building my own "options" object, and also from wondering why http functions expect "options"
         * to contain a "path" property, whereas url.parse() returns a "pathname" property.
         *
         * Either the documentation isn't quite right for url.parse() or http.request() (the big brother
         * of http.get), or one of those "options" properties is aliased to the other, or...?
         */
        http.get(sURL, function(res)
        {
            res.on('data', function(data)
            {
                file.write(data);
            }).on('end', function()
            {
                file.end();
                /*
                 * TODO: We should try to update the file's modification time to match the 'last-modified'
                 * response header value, if any.
                 *
                 * TODO: Decide what to do when res.statusCode is actually an error code (eg, 404), because
                 * in such cases, the file content will likely just be an HTML error page.
                 */
                done(null, res.statusCode);
            }).on('error', function(err)
            {
                done(err, res.statusCode);
            });
        });
    }

    /**
     * getResource(sURL, dataPost, fAsync, done)
     *
     * Request the specified resource (sURL), and once the request is complete, notify done().
     *
     * @param {string} sURL
     * @param {Object|null} [dataPost] for a POST request (default is a GET request)
     * @param {boolean} [fAsync] is true for an asynchronous request
     * @param {function(string,string|null,number)} [done]
     * @return {Array|null} Array containing [sResource, nErrorCode], or null if no response yet
     */
    static getResource(sURL, dataPost, fAsync, done)
    {
        var nErrorCode = -1, sResource = null, response = null;

        if (Net.isRemote(sURL)) {
            /*
             * TODO: This code is nothing more than a band-aid.  It assumes the URL uses "http:"
             * (hence the call to getFile(), which only supports HTTP GET operations), it assumes
             * the requested data is UTF-8 string data (which is normally the case, because nearly
             * all our requests are for JSON files), it doesn't deal with dataPost, it assumes
             * that fAsync is true, and it performs very simplistic error code mapping.
             *
             * But, it gets the job done for what little we actually ask of it, when our machines
             * are running in the Node environment.
             */
            Net.getFile(sURL, "utf8", function(err, status, data) {
                if (done) done(sURL, data, err? status : 0);
            });
        } else {
            if (!Net.sServerRoot) {
                Net.sServerRoot = path.join(path.dirname(fs.realpathSync(__filename)), "../../../");
            }
            var sFile = path.join(Net.sServerRoot, sURL);
            if (fAsync) {
                fs.readFile(sFile, {encoding: "utf8"}, function(err, s)
                {
                    /*
                     * TODO: If err is set, is there an error code we should return (instead of -1)?
                     */
                    if (!err) {
                        sResource = s;
                        nErrorCode = 0;
                    }
                    if (done) done(sURL, sResource, nErrorCode);
                });
            } else {
                try {
                    sResource = fs.readFileSync(sFile, {encoding: "utf8"});
                    nErrorCode = 0;
                } catch (err) {
                    /*
                     * TODO: If err is set, is there an error code we should return (instead of -1)?
                     */
                    console.log(err.message);
                }
                if (done) done(sURL, sResource, nErrorCode);
                response = [sResource, nErrorCode];
            }
        }
        return response;
    }
}

/*
 * The following are (super-secret) commands that can be added to the URL to enable special features.
 *
 * Our super-secret command processor is affectionately call Gort, and while Gort doesn't understand commands
 * like "Klaatu barada nikto", it does understand commands like "debug" and "rebuild"; eg:
 *
 *      http://www.pcjs.org/?gort=debug
 *
 * hasParm() detects the presence of the specified command, and propagateParms() is a URL filter that ensures
 * any commands listed in Net.asPropagate are passed through to all other URLs on the same page; using any of these
 * commands also forces the page to be rebuilt and not cached (since we would never want a cached "index.html" to
 * contain/expose any of these commands).
 */
Net.GORT_COMMAND    = "gort";
Net.GORT_DEBUG      = "debug";          // use this to force uncompiled JavaScript even on a Release server
Net.GORT_NODEBUG    = "nodebug";        // use this to force uncompiled JavaScript but with DEBUG code disabled
Net.GORT_RELEASE    = "release";        // use this to force the use of compiled JavaScript even on a Debug server
Net.GORT_REBUILD    = "rebuild";        // use this to force the "index.html" in the current directory to be rebuilt

Net.REVEAL_COMMAND  = "reveal";
Net.REVEAL_PDFS     = "pdfs";

/*
 * This is a list of the URL parameters that propagateParms() will propagate from the requester's URL to
 * other URLs provided by the requester.
 */
Net.asPropagate     = [Net.GORT_COMMAND, "autostart"];
Net.sServerRoot     = null;

if (NODE) module.exports = Net;<|MERGE_RESOLUTION|>--- conflicted
+++ resolved
@@ -33,10 +33,6 @@
     var http = require("http");
     var path = require("path");
     var url = require("url");
-<<<<<<< HEAD
-    var Str = require("../../shared/es6/strlib");
-=======
->>>>>>> beaf4f91
 }
 
 class Net {
@@ -140,10 +136,10 @@
     /**
      * isRemote(sPath)
      *
-     * TODO: Add support for FTP? HTTPS? Anything else?
-     *
      * @param {string} sPath
      * @return {boolean} true if sPath is a (supported) remote path, false if not
+     *
+     * TODO: Add support for FTP? HTTPS? Anything else?
      */
     static isRemote(sPath)
     {
@@ -194,11 +190,11 @@
     /**
      * getFile(sURL, sEncoding, done)
      *
-     * TODO: Add support for FTP? HTTPS? Anything else?
-     *
      * @param {string} sURL is the source file
      * @param {string|null} sEncoding is the encoding to assume, if any
      * @param {function(Error,number,(string|Buffer))} done receives an Error, an HTTP status code, and a Buffer (if any)
+     *
+     * TODO: Add support for FTP? HTTPS? Anything else?
      */
     static getFile(sURL, sEncoding, done)
     {
@@ -253,9 +249,9 @@
                  * in such cases, the file content will likely just be an HTML error page.
                  */
                 if (res.statusCode < 400) {
-                    done(null, res.statusCode, sEncoding? sFile : bufFile);
+                    done(null, res.statusCode, sEncoding ? sFile : bufFile);
                 } else {
-                    done(new Error(sEncoding? sFile : bufFile), res.statusCode, null);
+                    done(new Error(sEncoding ? sFile : bufFile), res.statusCode, null);
                 }
             }).on('error', function(err)
             {
@@ -322,20 +318,14 @@
     {
         var nErrorCode = -1, sResource = null, response = null;
 
+        /*
+         * TODO: Revisit why we pass back sBaseName instead of the original sURL....
+         */
+        var sBaseName = Str.getBaseName(sURL);
+
         if (Net.isRemote(sURL)) {
-            /*
-             * TODO: This code is nothing more than a band-aid.  It assumes the URL uses "http:"
-             * (hence the call to getFile(), which only supports HTTP GET operations), it assumes
-             * the requested data is UTF-8 string data (which is normally the case, because nearly
-             * all our requests are for JSON files), it doesn't deal with dataPost, it assumes
-             * that fAsync is true, and it performs very simplistic error code mapping.
-             *
-             * But, it gets the job done for what little we actually ask of it, when our machines
-             * are running in the Node environment.
-             */
-            Net.getFile(sURL, "utf8", function(err, status, data) {
-                if (done) done(sURL, data, err? status : 0);
-            });
+            console.log('Net.getResource("' + sURL + '"): unimplemented');
+            if (done) done(sBaseName, null, -1);
         } else {
             if (!Net.sServerRoot) {
                 Net.sServerRoot = path.join(path.dirname(fs.realpathSync(__filename)), "../../../");
@@ -351,7 +341,7 @@
                         sResource = s;
                         nErrorCode = 0;
                     }
-                    if (done) done(sURL, sResource, nErrorCode);
+                    if (done) done(sBaseName, sResource, nErrorCode);
                 });
             } else {
                 try {
@@ -363,7 +353,7 @@
                      */
                     console.log(err.message);
                 }
-                if (done) done(sURL, sResource, nErrorCode);
+                if (done) done(sBaseName, sResource, nErrorCode);
                 response = [sResource, nErrorCode];
             }
         }
